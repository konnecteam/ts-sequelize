<div>
  <div class="center logo">
    ![logo](manual/asset/logo-small.png)
  </div>
  <div class="center sequelize">Sequelize</span>
</div>

[![Travis build](https://img.shields.io/travis/sequelize/sequelize/master.svg?style=flat-square)](https://travis-ci.org/sequelize/sequelize)
[![npm](https://img.shields.io/npm/dm/sequelize.svg?style=flat-square)](https://npmjs.org/package/sequelize)
[![npm](https://img.shields.io/npm/v/sequelize.svg?style=flat-square)](https://github.com/sequelize/sequelize/releases)

<<<<<<< HEAD
Sequelize is a promise-based ORM for Node.js v4 and up. It supports the dialects PostgreSQL, MySQL, SQLite, MSSQL and Oracle and features solid transaction support, relations, read replication and
more.

- [Getting Started](manual/installation/getting-started)
- [API Reference](identifiers)
=======
Sequelize is a promise-based ORM for Node.js v4 and up. It supports the dialects PostgreSQL, MySQL, SQLite and MSSQL and features solid transaction support, relations, read replication and more.
>>>>>>> 0047dca9

## Example usage

```js
const Sequelize = require('sequelize');
const sequelize = new Sequelize('database', 'username', 'password', {
  host: 'localhost',
  dialect: 'mysql'|'sqlite'|'postgres'|'mssql',

  pool: {
    max: 5,
    min: 0,
    acquire: 30000,
    idle: 10000
  },

  // SQLite only
  storage: 'path/to/database.sqlite',

  // http://docs.sequelizejs.com/manual/tutorial/querying.html#operators
  operatorsAliases: false
});

const User = sequelize.define('user', {
  username: Sequelize.STRING,
  birthday: Sequelize.DATE
});

sequelize.sync()
  .then(() => User.create({
    username: 'janedoe',
    birthday: new Date(1980, 6, 20)
  }))
  .then(jane => {
    console.log(jane.toJSON());
  });
```

Please use [Getting Started](manual/installation/getting-started) to learn more. If you wish to learn about Sequelize API please use [API Reference](identifiers)<|MERGE_RESOLUTION|>--- conflicted
+++ resolved
@@ -9,15 +9,7 @@
 [![npm](https://img.shields.io/npm/dm/sequelize.svg?style=flat-square)](https://npmjs.org/package/sequelize)
 [![npm](https://img.shields.io/npm/v/sequelize.svg?style=flat-square)](https://github.com/sequelize/sequelize/releases)
 
-<<<<<<< HEAD
-Sequelize is a promise-based ORM for Node.js v4 and up. It supports the dialects PostgreSQL, MySQL, SQLite, MSSQL and Oracle and features solid transaction support, relations, read replication and
-more.
-
-- [Getting Started](manual/installation/getting-started)
-- [API Reference](identifiers)
-=======
-Sequelize is a promise-based ORM for Node.js v4 and up. It supports the dialects PostgreSQL, MySQL, SQLite and MSSQL and features solid transaction support, relations, read replication and more.
->>>>>>> 0047dca9
+Sequelize is a promise-based ORM for Node.js v4 and up. It supports the dialects PostgreSQL, MySQL, SQLite, MSSQL and Oracle and features solid transaction support, relations, read replication and more.
 
 ## Example usage
 
