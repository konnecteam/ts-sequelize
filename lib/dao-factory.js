var Utils     = require("./utils")
  , DAO       = require("./dao")
  , DataTypes = require("./data-types")
  , Util      = require('util')
  , sql       = require('sql')
  , SqlString = require('./sql-string')

module.exports = (function() {
  var DAOFactory = function(name, attributes, options) {
    this.options = Utils._.extend({
      timestamps: true,
      instanceMethods: {},
      classMethods: {},
      validate: {},
      freezeTableName: false,
      underscored: false,
      syncOnAssociation: true,
      paranoid: false,
      whereCollection: null,
      schema: null,
      schemaDelimiter: '',
      language: 'en'
    }, options || {})

    // error check options
    Utils._.each(options.validate, function(validator, validatorType) {
      if (Utils._.contains(Utils._.keys(attributes), validatorType)) {
        throw new Error("A model validator function must not have the same name as a field. Model: " + name + ", field/validation name: " + validatorType)
      }

      if (!Utils._.isFunction(validator)) {
        throw new Error("Members of the validate option must be functions. Model: " + name + ", error with validate member " + validatorType)
      }
    })

    this.name = name

    if (!this.options.tableName) {
      this.tableName = this.options.freezeTableName ? name : Utils.pluralize(name, this.options.language)
    } else {
      this.tableName = this.options.tableName
    }

    attributes = replaceReferencesWithTableNames(attributes)

    this.rawAttributes     = attributes
    this.daoFactoryManager = null // defined in init function
    this.associations      = {}
  }

  Object.defineProperty(DAOFactory.prototype, 'attributes', {
    get: function() {
      return this.QueryGenerator.attributesToSQL(this.rawAttributes)
    }
  })

  Object.defineProperty(DAOFactory.prototype, 'QueryInterface', {
    get: function() { return this.daoFactoryManager.sequelize.getQueryInterface() }
  })

  Object.defineProperty(DAOFactory.prototype, 'QueryGenerator', {
    get: function() { return this.QueryInterface.QueryGenerator }
  })

  ;(function() {
    var instance = sql.define({ name: "dummy", columns: [] })

    for (var methodName in instance) {
      ;(function(methodName) {
        DAOFactory.prototype[methodName] = function() {
          var dataset = this.dataset()
            , result  = dataset[methodName].apply(dataset, arguments)
            , dialect = this.daoFactoryManager.sequelize.options.dialect
            , self    = this

          result.toSql = function() {
            var query = result.toQuery()
            return SqlString.format(query.text.replace(/(\$\d)/g, '?'), query.values, null, dialect) + ';'
          }

          result.exec = function() {
            return self.QueryInterface.queryAndEmit([result.toSql(), self, { type: 'SELECT' }], 'snafu')
          }

          return result
        }
      })(methodName)
    }
  })()

  DAOFactory.prototype.init = function(daoFactoryManager) {
    var self = this;

    this.daoFactoryManager = daoFactoryManager
    this.primaryKeys       = {};

    Utils._.each(this.attributes, function(dataTypeString, attributeName) {
      if ((attributeName !== 'id') && (dataTypeString.indexOf('PRIMARY KEY') !== -1)) {
        self.primaryKeys[attributeName] = dataTypeString
      }
    })

    this.primaryKeyCount = Object.keys(this.primaryKeys).length;
    this.options.hasPrimaryKeys = this.hasPrimaryKeys = this.primaryKeyCount > 0;

    addDefaultAttributes.call(this)
    addOptionalClassMethods.call(this)
    findAutoIncrementField.call(this)

    // DAO prototype
    // WTF ... ?
    this.DAO = function() {
      DAO.apply(this, arguments);
    }

    Util.inherits(this.DAO, DAO);

    this.DAO.prototype.rawAttributes = this.rawAttributes;

    if (this.options.instanceMethods) {
      Utils._.each(this.options.instanceMethods, function(fct, name) {
        self.DAO.prototype[name] = fct
      })
    }

    Utils._.each(['Get', 'Set'], function(type) {
      var prop  = type.toLowerCase()
        , opt   = prop + 'terMethods'
        , meth  = '__define' + type + 'ter__'
        , funcs = Utils._.isObject(self.options[opt]) ? self.options[opt] : {}

      Utils._.each(self.rawAttributes, function(attr, name) {
        if (attr.hasOwnProperty(prop)) {
          funcs[name] = attr[prop]
        }
      })

      Utils._.each(funcs, function(fct, name) {
        if (!Utils._.isFunction(fct)) {
          throw new Error(type + 'ter for "' + name + '" is not a function.')
        }

        self.DAO.prototype[meth](name, fct)
      })
    })

    this.DAO.prototype.attributes    = Object.keys(this.DAO.prototype.rawAttributes);
    this.DAO.prototype.booleanValues = []
    this.DAO.prototype.defaultValues = {}
    this.DAO.prototype.validators    = {}

    Utils._.each(this.rawAttributes, function (definition, name) {
      if (((definition === DataTypes.BOOLEAN) || (definition.type === DataTypes.BOOLEAN))) {
        self.DAO.prototype.booleanValues.push(name);
      }
      if (definition.hasOwnProperty('defaultValue')) {
        self.DAO.prototype.defaultValues[name] = function() {
          return Utils.toDefaultValue(definition.defaultValue)
        }
      }

      if (definition.hasOwnProperty('validate')) {
        self.DAO.prototype.validators[name] = definition.validate;
      }
    })

    this.DAO.prototype.__factory        = this
    this.DAO.prototype.hasDefaultValues = !Utils._.isEmpty(this.DAO.prototype.defaultValues)

    return this
  }

  DAOFactory.prototype.sync = function(options) {
    options = Utils._.extend({}, this.options, options || {})

    var self = this
    return new Utils.CustomEventEmitter(function(emitter) {
      var doQuery = function() {
        self.QueryInterface
          .createTable(self.getTableName(), self.attributes, options)
          .success(function() { emitter.emit('success', self) })
          .error(function(err) { emitter.emit('error', err) })
          .on('sql', function(sql) { emitter.emit('sql', sql) })
      }

      if (options.force) {
        self.drop().success(doQuery).error(function(err) { emitter.emit('error', err) })
      } else {
        doQuery()
      }
    }).run()
  }

  DAOFactory.prototype.drop = function() {
    return this.QueryInterface.dropTable(this.tableName)
  }

  DAOFactory.prototype.dropSchema = function(schema) {
    return this.QueryInterface.dropSchema(schema)
  }

  DAOFactory.prototype.schema = function(schema, options) {
    this.options.schema = schema

    if (!!options) {
      if (typeof options === "string") {
        this.options.schemaDelimiter = options
      } else {
        if (!!options.schemaDelimiter) {
          this.options.schemaDelimiter = options.schemaDelimiter
        }
      }
    }

    return this
  }

  DAOFactory.prototype.getTableName = function() {
    return this.QueryGenerator.addSchema(this)
  }

  // alias for findAll
  DAOFactory.prototype.all = function(options, queryOptions) {
    return this.findAll(options, queryOptions)
  }

  DAOFactory.prototype.findAll = function(options, queryOptions) {
    var hasJoin = false
    var options = Utils._.clone(options)

    if (typeof options === 'object') {
      if (options.hasOwnProperty('include')) {
        hasJoin = true

        options.include = options.include.map(function(include) {
          return validateIncludedElement.call(this, include)
        }.bind(this))
      }

      // whereCollection is used for non-primary key updates
      this.options.whereCollection = options.where || null
    }

    return this.QueryInterface.select(this, this.tableName, options, Utils._.defaults({
      type:    'SELECT',
      hasJoin: hasJoin
    }, queryOptions))
  }

  //right now, the caller (has-many-double-linked) is in charge of the where clause
  DAOFactory.prototype.findAllJoin = function(joinTableName, options) {
    var optcpy = Utils._.clone(options)
    optcpy.attributes = optcpy.attributes || [this.QueryInterface.quoteIdentifier(this.tableName)+".*"]

    // whereCollection is used for non-primary key updates
    this.options.whereCollection = optcpy.where || null;

    return this.QueryInterface.select(this, [this.getTableName(), joinTableName], optcpy, { type: 'SELECT' })
  }

 /**
  * Search for an instance.
  *
  * @param  {Object} options Options to describe the scope of the search.
  *   @param {Array} include A list of associations which shall get eagerly loaded. Supported is either { include: [ DaoFactory1, DaoFactory2, ...] } or { include: [ { daoFactory: DaoFactory1, as: 'Alias' } ] }.
  * @param  {Object} set the query options, e.g. raw, specifying that you want raw data instead of built DAOs
  * @return {Object}         A promise which fires `success`, `error`, `complete` and `sql`.
  */
  DAOFactory.prototype.find = function(options, queryOptions) {
    var hasJoin = false

    // no options defined?
    // return an emitter which emits null
    if ([null, undefined].indexOf(options) !== -1) {
      return new Utils.CustomEventEmitter(function(emitter) {
        setTimeout(function() { emitter.emit('success', null) }, 10)
      }).run()
    }

    var primaryKeys = this.primaryKeys
<<<<<<< HEAD
=======
      , keys        = Object.keys(primaryKeys)
      , keysLength  = keys.length

>>>>>>> d5feb763
    // options is not a hash but an id
    if (typeof options === 'number') {
      var oldOption = options
      options = { where: {} }
      if (keysLength === 1) {
        options.where[keys[0]] = oldOption
      } else {
        options.where.id = oldOption
      }
    } else if (Utils._.size(primaryKeys) && Utils.argsArePrimaryKeys(arguments, primaryKeys)) {
      var where = {}

      Utils._.each(arguments, function(arg, i) {
        var key = keys[i]
        where[key] = arg
      })

      options = { where: where }
    } else if (typeof options === 'string' && parseInt(options, 10).toString() === options) {
      var parsedId = parseInt(options, 10)

      if (!Utils._.isFinite(parsedId)) {
        throw new Error('Invalid argument to find(). Must be an id or an options object.')
      }

      options = { where: parsedId }
    } else if (typeof options === 'object') {
      options = Utils._.clone(options)

      if (options.hasOwnProperty('include')) {
        hasJoin = true

        options.include = options.include.map(function(include) {
          return validateIncludedElement.call(this, include)
        }.bind(this))
      }

      // whereCollection is used for non-primary key updates
      this.options.whereCollection = options.where || null
    } else if (typeof options === "string") {
      var where = {}

      if (this.primaryKeyCount === 1) {
        where[primaryKeys[keys[0]]] = options;
        options = where;
      } else if (this.primaryKeyCount < 1) {
        // Revert to default behavior which is {where: [int]}
        options = {where: parseInt(Number(options) || 0, 0)}
      }
    }

    options.limit = 1

    return this.QueryInterface.select(this, this.getTableName(), options, Utils._.defaults({
      plain: true,
      type: 'SELECT',
      hasJoin: hasJoin
    }, queryOptions))
  }

  DAOFactory.prototype.count = function(options) {
    options = Utils._.extend({ attributes: [] }, options || {})
    options.attributes.push(['count(*)', 'count'])
    options.parseInt = true

    return this.QueryInterface.rawSelect(this.getTableName(), options, 'count')
  }

  DAOFactory.prototype.findAndCountAll = function(options) {
    var self  = this
      , opts  = Utils._.cloneDeep(options)
      , copts = Utils._.extend({}, Utils._.cloneDeep(options) || {}, {
          // no limit, offset, order or include for the options given to count()
          offset   : 0,
          limit    : 0,
          order    : null,
          include  : null
      })

    return new Utils.CustomEventEmitter(function (emitter) {
      var emit = {
          err  : function(e) {        // emit error
            emitter.emit('error', e);
          }
        , okay : function(c, r) {     // emit success
            emitter.emit('success', {
              count: c || 0,
              rows : (r && Array.isArray(r) ? r : [])
            });
          }
        , sql  : function(s) {        // emit SQL
            emitter.emit('sql', s);
          }
      }

      self.count(copts)
          .on('sql', emit.sql)
          .error(emit.err)
          .success(function(cnt) {
            if (cnt === 0)
              return emit.okay(cnt) // no records, no need for another query

            self.findAll(options)
                .on('sql', emit.sql)
                .error(emit.err)
                .success(function(rows) {
                   emit.okay(cnt, rows)
                })
          })

    }).run()
  }

  DAOFactory.prototype.max = function(field, options) {
    options = Utils._.extend({ attributes: [] }, options || {})
    options.attributes.push(['max(' + this.QueryInterface.QueryGenerator.quoteIdentifier(field) + ')', 'max'])
    options.parseFloat = true

    return this.QueryInterface.rawSelect(this.getTableName(), options, 'max')
  }
  DAOFactory.prototype.min = function(field, options) {
    options = Utils._.extend({ attributes: [] }, options || {})
    options.attributes.push(['min(' + this.QueryInterface.QueryGenerator.quoteIdentifier(field) + ')', 'min'])
    options.parseFloat = true

    return this.QueryInterface.rawSelect(this.getTableName(), options, 'min')
  }

  DAOFactory.prototype.build = function(values, options) {
    options = options || { isNewRecord: true, isDirty: true }

    var self     = this
      , instance = new this.DAO(values, this.options, options.isNewRecord)

    instance.isNewRecord    = options.isNewRecord
    instance.daoFactoryName = this.name
    instance.daoFactory     = this
    instance.isDirty        = options.isDirty

    return instance
  }

  DAOFactory.prototype.create = function(values, fields) {
    return this.build(values).save(fields)
  }

  DAOFactory.prototype.findOrCreate = function (params, defaults) {
    var self = this;

    return new Utils.CustomEventEmitter(function (emitter) {
      self.find({
        where: params
      }).success(function (instance) {
        if (instance === null) {
          for (var attrname in defaults) {
            params[attrname] = defaults[attrname]
          }

          self.create(params)
            .success(function (instance) {
              emitter.emit('success', instance, true)
            })
            .error( function (error) {
              emitter.emit('error', error)
            })
        } else {
          emitter.emit('success', instance, false)
        }
      }).error(function (error) {
        emitter.emit('error', error)
      });
    }).run()
  }

  /**
   * Create and insert multiple instances
   *
   * @param  {Array} records List of objects (key/value pairs) to create instances from
   * @param  {Array} fields Fields to insert (defaults to all fields)
   * @return {Object}       A promise which fires `success`, `error`, `complete` and `sql`.
   *
   * Note: the `success` handler is not passed any arguments. To obtain DAOs for
   * the newly created values, you will need to query for them again. This is
   * because MySQL and SQLite do not make it easy to obtain back automatically
   * generated IDs and other default values in a way that can be mapped to
   * multiple records
   */
  DAOFactory.prototype.bulkCreate = function(records, fields, options) {
    options = options || {}
    options.validate = options.validate || false
    fields = fields || []

    var self          = this
      , updatedAtAttr = self.options.underscored ? 'updated_at' : 'updatedAt'
      , createdAtAttr = self.options.underscored ? 'created_at' : 'createdAt'
      , errors        = []
      , daos          = records.map(function(v) {
                          var build = self.build(v)
                          if (options.validate === true) {
                            var valid = build.validate({skip: fields})
                            if (valid !== null) {
                              errors[errors.length] = {record: v, errors: valid}
                            }
                          }
                          return build
                        })

    if (options.validate === true && errors.length > 0) {
      return new Utils.CustomEventEmitter(function(emitter) {
        emitter.emit('error', errors)
      }).run()
    }

    // we will re-create from DAOs, which may have set up default attributes
    records = []
    var found = false

    daos.forEach(function(dao) {
      var values = fields.length > 0 ? {} : dao.dataValues

      fields.forEach(function(field) {
        values[field] = dao.dataValues[field]
      })

      if (self.options.timestamps) {
        values[createdAtAttr] = Utils.now()
        values[updatedAtAttr] = Utils.now()
      }

      records.push(values)
    })

    // Validate enums
    records.forEach(function(values) {
      for (var attrName in self.rawAttributes) {
        if (self.rawAttributes.hasOwnProperty(attrName)) {
          var definition      = self.rawAttributes[attrName]
            , isEnum          = (definition.type && (definition.type.toString() === DataTypes.ENUM.toString()))
            , hasValue        = (typeof values[attrName] !== 'undefined')
            , valueOutOfScope = ((definition.values || []).indexOf(values[attrName]) === -1)

          if (isEnum && hasValue && valueOutOfScope) {
            throw new Error('Value "' + values[attrName] + '" for ENUM ' + attrName + ' is out of allowed scope. Allowed values: ' + definition.values.join(', '))
          }
        }
      }
    })

    return self.QueryInterface.bulkInsert(self.tableName, records)
  }

  /**
   * Delete multiple instances
   *
   * @param  {Object} where   Options to describe the scope of the search.
   * @param  {Object} options Possible options are:
                              - limit: How many rows to delete
                              - truncate: If set to true, dialects that support it will use TRUNCATE instead of DELETE FROM. If a table is truncated the where and limit options are ignored
   * @return {Object}         A promise which fires `success`, `error`, `complete` and `sql`.
   */
  DAOFactory.prototype.destroy = function(where, options) {
    if (this.options.timestamps && this.options.paranoid) {
      var attr = this.options.underscored ? 'deleted_at' : 'deletedAt'
      var attrValueHash = {}
      attrValueHash[attr] = Utils.now()
      return this.QueryInterface.bulkUpdate(this.tableName, attrValueHash, where)
    } else {
      return this.QueryInterface.bulkDelete(this.tableName, where, options)
    }
  }

  /**
   * Update multiple instances
   *
   * @param  {Object} attrValueHash A hash of fields to change and their new values
   * @param  {Object} where         Options to describe the scope of the search.
   * @return {Object}               A promise which fires `success`, `error`, `complete` and `sql`.
   */
  DAOFactory.prototype.update = function(attrValueHash, where) {
    if(this.options.timestamps) {
      var attr = this.options.underscored ? 'updated_at' : 'updatedAt'
      attrValueHash[attr] = Utils.now()
    }
    return this.QueryInterface.bulkUpdate(this.tableName, attrValueHash, where)
  }

  DAOFactory.prototype.describe = function() {
    return this.QueryInterface.describeTable(this.tableName)
  }

  DAOFactory.prototype.dataset = function() {
    if (!this.__sql) {
      this.__sql = sql.setDialect(this.daoFactoryManager.sequelize.options.dialect)
    }

    var instance   = this.__sql.define({ name: this.tableName, columns: [] })
      , attributes = this.attributes

    Object.keys(attributes).forEach(function(key) {
      instance.addColumn(key, attributes[key])
    })

    return instance
  }

  // private

  var addOptionalClassMethods = function() {
    var self = this
    Utils._.each(this.options.classMethods || {}, function(fct, name) { self[name] = fct })
  }

  var addDefaultAttributes = function() {
    var self              = this
      , defaultAttributes = {
        id: {
          type: DataTypes.INTEGER,
          allowNull: false,
          primaryKey: true,
          autoIncrement: true
        }
      }

    if (this.hasPrimaryKeys) {
      defaultAttributes = {}
    }

    if (this.options.timestamps) {
      defaultAttributes[Utils._.underscoredIf('createdAt', this.options.underscored)] = {type: DataTypes.DATE, allowNull: false}
      defaultAttributes[Utils._.underscoredIf('updatedAt', this.options.underscored)] = {type: DataTypes.DATE, allowNull: false}

      if (this.options.paranoid)
        defaultAttributes[Utils._.underscoredIf('deletedAt', this.options.underscored)] = {type: DataTypes.DATE}
    }

    Utils._.each(defaultAttributes, function(value, attr) {
      if (Utils._.isUndefined(self.rawAttributes[attr])) {
        self.rawAttributes[attr] = value
      }
    })
  }

  var findAutoIncrementField = function() {
    var fields = this.QueryGenerator.findAutoIncrementField(this)

    this.autoIncrementField = null

    fields.forEach(function(field) {
      if (this.autoIncrementField) {
        throw new Error('Invalid DAO definition. Only one autoincrement field allowed.')
      } else {
        this.autoIncrementField = field
      }
    }.bind(this))
  }

  var validateIncludedElement = function(include) {
    if (include instanceof DAOFactory) {
      include = { daoFactory: include, as: include.tableName }
    }

    if (typeof include === 'object') {
      if (include.hasOwnProperty('model')) {
        include.daoFactory = include.model
        delete include.model
      }

      if (include.hasOwnProperty('daoFactory') && (include.hasOwnProperty('as'))) {
        var usesAlias   = (include.as !== include.daoFactory.tableName)
          , association = (usesAlias ? this.getAssociationByAlias(include.as) : this.getAssociation(include.daoFactory))

        // check if the current daoFactory is actually associated with the passed daoFactory
        if (!!association && (!association.options.as || (association.options.as === include.as))) {
          include.association = association

          return include
        } else {
          var msg = include.daoFactory.name

          if (usesAlias) {
            msg += " (" + include.as + ")"
          }

          msg += " is not associated to " + this.name + "!"

          throw new Error(msg)
        }
      } else {
        throw new Error('Include malformed. Expected attributes: daoFactory, as!')
      }
    } else {
      throw new Error('Include unexpected. Element has to be either an instance of DAOFactory or an object.')
    }
  }

  var replaceReferencesWithTableNames = function(attributes) {
    Object.keys(attributes).forEach(function(attrName) {
      if (attributes[attrName].references instanceof DAOFactory) {
        attributes[attrName].references = attributes[attrName].references.tableName
      }
    })

    return attributes
  }

  Utils._.extend(DAOFactory.prototype, require("./associations/mixin"))

  return DAOFactory
})()<|MERGE_RESOLUTION|>--- conflicted
+++ resolved
@@ -278,12 +278,9 @@
     }
 
     var primaryKeys = this.primaryKeys
-<<<<<<< HEAD
-=======
       , keys        = Object.keys(primaryKeys)
       , keysLength  = keys.length
 
->>>>>>> d5feb763
     // options is not a hash but an id
     if (typeof options === 'number') {
       var oldOption = options
@@ -562,12 +559,12 @@
    * @param  {Object} where         Options to describe the scope of the search.
    * @return {Object}               A promise which fires `success`, `error`, `complete` and `sql`.
    */
-  DAOFactory.prototype.update = function(attrValueHash, where) {
+  DAOFactory.prototype.update = function(attrValueHash, where, options) {
     if(this.options.timestamps) {
       var attr = this.options.underscored ? 'updated_at' : 'updatedAt'
       attrValueHash[attr] = Utils.now()
     }
-    return this.QueryInterface.bulkUpdate(this.tableName, attrValueHash, where)
+    return this.QueryInterface.bulkUpdate(this.tableName, attrValueHash, where, options)
   }
 
   DAOFactory.prototype.describe = function() {
