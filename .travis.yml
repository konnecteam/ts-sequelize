--- conflicted
+++ resolved
@@ -71,7 +71,6 @@
 
 jobs:
   include:
-<<<<<<< HEAD
     - stage: tests
       node_js: 4
       env: ORACLE_VER=oracle-12c DIALECT=oracle
@@ -80,10 +79,6 @@
       env: ORACLE_VER=oracle-12c DIALECT=oracle COVERAGE=true
     - stage: tests
       node_js: 4
-=======
-    - stage: test
-      node_js: '4'
->>>>>>> 3cea5c4f
       env: DIALECT=sqlite COVERAGE=true
     - stage: test
       node_js: '4'
