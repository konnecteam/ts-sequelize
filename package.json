{
  "name": "sequelize",
  "description": "Multi dialect ORM for Node.JS",
  "version": "4.0.0-2",
  "author": "Sascha Depold <sascha@depold.com>",
  "contributors": [
    {
      "name": "Sascha Depold",
      "email": "sascha@depold.com"
    },
    {
      "name": "Jan Aagaard Meier",
      "email": [
        "janzeh@gmail.com",
        "jmei@itu.dk"
      ]
    },
    {
      "name": "Daniel Durante",
      "email": "me@danieldurante.com"
    },
    {
      "name": "Mick Hansen",
      "email": "mick.kasper.hansen@gmail.com"
    },
    {
      "name": "Sushant Dhiman",
      "email": "sushantdhiman@outlook.com"
    }
  ],
  "repository": {
    "type": "git",
    "url": "https://github.com/sequelize/sequelize.git"
  },
  "bugs": {
    "url": "https://github.com/sequelize/sequelize/issues"
  },
  "dependencies": {
    "bluebird": "^3.4.6",
    "cls-bluebird": "^2.0.1",
    "debug": "^2.3.0",
    "depd": "^1.1.0",
    "dottie": "^2.0.0",
    "env-cmd": "^4.0.0",
    "generic-pool": "^3.1.6",
    "inflection": "1.10.0",
    "js-crc": "^0.1.0",
    "lodash": "^4.17.1",
    "js-crc": "^0.1.0",
    "moment": "^2.13.0",
    "moment-timezone": "^0.5.4",
    "retry-as-promised": "^2.0.0",
    "semver": "^5.0.1",
    "terraformer-wkt-parser": "^1.1.2",
    "toposort-class": "^1.0.1",
    "uuid": "^3.0.0",
    "validator": "^6.2.0",
    "wkx": "^0.4.1"
  },
  "devDependencies": {
    "chai": "^3.5.0",
    "chai-as-promised": "^5.3.0",
    "chai-datetime": "^1.4.1",
    "chai-spies": "^0.7.1",
    "commander": "^2.9.0",
    "continuation-local-storage": "^3.2.0",
    "cross-env": "^3.0.0",
    "dox": "^0.9.0",
    "eslint": "^3.6.0",
    "git": "^0.1.5",
    "hints": "^1.1.0",
    "istanbul": "^0.4.5",
    "jshint": "^2.9.3",
    "lcov-result-merger": "^1.2.0",
    "mocha": "^3.0.2",
<<<<<<< HEAD
    "mysql2": "^1.1.0",
    "oracledb": "^1.11.0",
=======
    "mysql2": "^1.2.0",
>>>>>>> 6ff57f19
    "pg": "^6.1.0",
    "pg-hstore": "^2.3.2",
    "pg-native": "^1.8.0",
    "pg-types": "^1.11.0",
    "rimraf": "^2.5.4",
    "sinon": "^1.17.6",
    "sinon-chai": "^2.8.0",
    "sqlite3": "^3.1.4",
    "tedious": "^1.14.0",
    "uuid-validate": "^0.0.2"
  },
  "optionalDependencies": {
    "oracledb": "^1.11.0"
  },
  "keywords": [
    "mysql",
    "sqlite",
    "postgresql",
    "postgres",
    "mssql",
    "orm",
    "nodejs",
    "object relational mapper"
  ],
  "main": "index",
  "scripts": {
    "lint": "eslint lib test",
    "test": "npm run jshint && npm run teaser && npm run test-unit && npm run test-integration",
    "test-docker": "npm run test-docker-unit && npm run test-docker-integration",
    "test-docker-unit": "env-cmd ./test/config/.docker.env npm run test-unit",
    "test-docker-integration": "env-cmd ./test/config/.docker.env npm run test-integration",
    "docs": "node docs/docs-generator.js",
    "jshint": "jshint lib test",
    "teaser": "node -e \"console.log('#'.repeat(process.env.DIALECT.length + 22) + '\\n# Running tests for ' + process.env.DIALECT + ' #\\n' + '#'.repeat(process.env.DIALECT.length + 22))\"",
    "test-unit": "mocha --globals setImmediate,clearImmediate --ui tdd --check-leaks --colors -t 30000 --reporter spec \"test/unit/**/*.js\"",
    "test-unit-mysql": "cross-env DIALECT=mysql npm run test-unit",
    "test-unit-postgres": "cross-env DIALECT=postgres npm run test-unit",
    "test-unit-postgres-native": "cross-env DIALECT=postgres-native npm run test-unit",
    "test-unit-oracle": "cross-env DIALECT=oracle npm run test-unit",
    "test-unit-sqlite": "cross-env DIALECT=sqlite npm run test-unit",
    "test-unit-mssql": "cross-env DIALECT=mssql npm run test-unit",
    "test-unit-all": "npm run test-unit-mysql && npm run test-unit-postgres && npm run test-unit-postgres-native && npm run test-unit-mssql && npm run test-unit-sqlite",
    "test-integration": "mocha --globals setImmediate,clearImmediate --ui tdd --check-leaks --colors -t 30000 --reporter spec \"test/integration/**/*.test.js\"",
    "test-integration-mysql": "cross-env DIALECT=mysql npm run test-integration",
    "test-integration-oracle": "cross-env DIALECT=oracle npm run test-integration",
    "test-integration-postgres": "cross-env DIALECT=postgres npm run test-integration",
    "test-integration-postgres-native": "cross-env DIALECT=postgres-native npm run test-integration",
    "test-integration-sqlite": "cross-env DIALECT=sqlite npm run test-integration",
    "test-integration-mssql": "cross-env DIALECT=mssql npm run test-integration",
    "test-integration-all": "npm run test-integration-mysql && npm run test-integration-postgres && npm run test-integration-postgres-native && npm run test-integration-mssql && npm run test-integration-sqlite",
    "test-mysql": "cross-env DIALECT=mysql npm test",
    "test-sqlite": "cross-env DIALECT=sqlite npm test",
    "test-postgres": "cross-env DIALECT=postgres npm test",
    "test-pgsql": "npm run test-postgres",
    "test-postgres-native": "cross-env DIALECT=postgres-native npm test",
    "test-postgresn": "npm run test-postgres-native",
    "test-mssql": "cross-env DIALECT=mssql npm test",
    "test-all": "npm run test-mysql && npm run test-sqlite && npm run test-postgres && npm run test-postgres-native && npm run test-mssql",
    "cover": "rimraf coverage && npm run teaser && npm run cover-integration && npm run cover-unit && npm run merge-coverage",
    "cover-integration": "cross-env COVERAGE=true node_modules/.bin/istanbul cover ./node_modules/mocha/bin/_mocha --report lcovonly -- -t 60000 --ui tdd \"test/integration/**/*.test.js\" && node -e \"require('fs').renameSync('coverage/lcov.info', 'coverage/integration.info')\"",
    "cover-unit": "cross-env COVERAGE=true node_modules/.bin/istanbul cover ./node_modules/mocha/bin/_mocha --report lcovonly -- -t 30000 --ui tdd \"test/unit/**/*.test.js\" && node -e \"require('fs').renameSync('coverage/lcov.info', 'coverage/unit.info')\"",
    "merge-coverage": "lcov-result-merger \"coverage/*.info\" \"coverage/lcov.info\"",
    "sscce": "docker-compose run sequelize /bin/sh -c \"node sscce.js\"",
    "sscce-mysql": "cross-env DIALECT=mysql npm run sscce",
    "sscce-postgres": "cross-env DIALECT=postgres npm run sscce",
    "sscce-sqlite": "cross-env DIALECT=sqlite npm run sscce"
  },
  "engines": {
    "node": ">=4.0.0"
  },
  "license": "MIT"
}<|MERGE_RESOLUTION|>--- conflicted
+++ resolved
@@ -73,12 +73,7 @@
     "jshint": "^2.9.3",
     "lcov-result-merger": "^1.2.0",
     "mocha": "^3.0.2",
-<<<<<<< HEAD
-    "mysql2": "^1.1.0",
-    "oracledb": "^1.11.0",
-=======
     "mysql2": "^1.2.0",
->>>>>>> 6ff57f19
     "pg": "^6.1.0",
     "pg-hstore": "^2.3.2",
     "pg-native": "^1.8.0",
