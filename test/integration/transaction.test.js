'use strict';

const chai = require('chai'),
  expect = chai.expect,
  Support = require(__dirname + '/support'),
  dialect = Support.getTestDialect(),
  Promise = require(__dirname + '/../../lib/promise'),
  Transaction = require(__dirname + '/../../lib/transaction'),
  sinon = require('sinon'),
  current = Support.sequelize;

//Function adding the from dual clause for Oracle requests
const formatQuery = (qry, force) => {
  if (dialect === 'oracle' && ((qry.indexOf('FROM') === -1) || force !== undefined && force)) {
    if (qry.charAt(qry.length - 1) === ';') {
      qry = qry.substr(0, qry.length -1);
    }
    return qry + ' FROM DUAL';
  }
  return qry;
};

if (current.dialect.supports.transactions) {

  describe(Support.getTestDialectTeaser('Transaction'), () => {
    beforeEach(function() {
      this.sinon = sinon.sandbox.create();
    });

    afterEach(function() {
      this.sinon.restore();
    });

    describe('constructor', () => {
      it('stores options', function() {
        const transaction = new Transaction(this.sequelize);
        expect(transaction.options).to.be.an.instanceOf(Object);
      });

      it('generates an identifier', function() {
        const transaction = new Transaction(this.sequelize);
        expect(transaction.id).to.exist;
      });

      it('should call dialect specific generateTransactionId method', function() {
        const transaction = new Transaction(this.sequelize);
        expect(transaction.id).to.exist;
        if (dialect === 'mssql') {
          expect(transaction.id).to.have.lengthOf(20);
        }
      });
    });

    describe('commit', () => {
      it('is a commit method available', () => {
        expect(Transaction).to.respondTo('commit');
      });
    });

    describe('rollback', () => {
      it('is a rollback method available', () => {
        expect(Transaction).to.respondTo('rollback');
      });
    });

    describe('autoCallback', () => {
      it('supports automatically committing', function() {
        return this.sequelize.transaction(() => {
          return Promise.resolve();
        });
      });

      it('supports automatically rolling back with a thrown error', function() {
        let t;
        return expect(this.sequelize.transaction(transaction => {
          t = transaction;
          throw new Error('Yolo');
        })).to.eventually.be.rejected.then(() => {
          expect(t.finished).to.be.equal('rollback');
        });
      });

      it('supports automatically rolling back with a rejection', function() {
        let t;
        return expect(this.sequelize.transaction(transaction => {
          t = transaction;
          return Promise.reject(new Error('Swag'));
        })).to.eventually.be.rejected.then(() => {
          expect(t.finished).to.be.equal('rollback');
        });
      });

      //Promise rejection test is specifc to postgres
      if (dialect === 'postgres') {
        it('do not rollback if already committed', function() {
          const SumSumSum = this.sequelize.define('transaction', {
              value: {
                type: Support.Sequelize.DECIMAL(10, 3),
                field: 'value'
              }
            }),
            self = this,
            transTest = function(val) {
              return self.sequelize.transaction({isolationLevel: 'SERIALIZABLE'}, t => {
                return SumSumSum.sum('value', {transaction: t}).then(() => {
                  return SumSumSum.create({value: -val}, {transaction: t});
                });
              });
            };
          // Attention: this test is a bit racy. If you find a nicer way to test this: go ahead
          return SumSumSum.sync({force: true}).then(() => {
            return expect(Promise.join(transTest(80), transTest(80), transTest(80))).to.eventually.be.rejectedWith('could not serialize access due to read/write dependencies among transactions');
          }).delay(100).then(() => {
            if (self.sequelize.test.$runningQueries !== 0) {
              return self.sequelize.Promise.delay(200);
            }
            return void 0;
          }).then(() => {
            if (self.sequelize.test.$runningQueries !== 0) {
              return self.sequelize.Promise.delay(500);
            }
          });
        });
      }

    });

    it('does not allow queries after commit', function() {
      const self = this;
      return this.sequelize.transaction().then(t => {
        return self.sequelize.query(formatQuery('SELECT 1+1'), {transaction: t, raw: true}).then(() => {
          return t.commit();
        }).then(() => {
          return self.sequelize.query(formatQuery('SELECT 1+1'), {transaction: t, raw: true});
        });
      }).throw(new Error('Expected error not thrown'))
<<<<<<< HEAD
        .catch (err => {
          expect (err.message).to.match(/commit has been called on this transaction\([^)]+\), you can no longer use it\. \(The rejected query is attached as the 'sql' property of this error\)/);
          expect (err.sql).to.equal('SELECT 1+1');
        });
=======
      .catch (err => {
        expect (err.message).to.match(/commit has been called on this transaction\([^)]+\), you can no longer use it\. \(The rejected query is attached as the 'sql' property of this error\)/);
        expect (err.sql).to.equal(formatQuery('SELECT 1+1'));
      });
>>>>>>> 79a84da7
    });

    it('does not allow queries immediatly after commit call', function() {
      const self = this;
      return expect(
        this.sequelize.transaction().then(t => {
<<<<<<< HEAD
          return self.sequelize.query('SELECT 1+1', {transaction: t, raw: true}).then(() => {
            return Promise.join(
              expect(t.commit()).to.eventually.be.fulfilled,
              self.sequelize.query('SELECT 1+1', {transaction: t, raw: true})
                .throw(new Error('Expected error not thrown'))
                .catch (err => {
                  expect (err.message).to.match(/commit has been called on this transaction\([^)]+\), you can no longer use it\. \(The rejected query is attached as the 'sql' property of this error\)/);
                  expect (err.sql).to.equal('SELECT 1+1');
                })
=======
          return self.sequelize.query(formatQuery('SELECT 1+1'), {transaction: t, raw: true}).then(() => {
            return Promise.join(
              expect(t.commit()).to.eventually.be.fulfilled,
              self.sequelize.query(formatQuery('SELECT 1+1'), {transaction: t, raw: true})
              .throw(new Error('Expected error not thrown'))
              .catch (err => {
                expect (err.message).to.match(/commit has been called on this transaction\([^)]+\), you can no longer use it\. \(The rejected query is attached as the 'sql' property of this error\)/);
                expect (err.sql).to.equal(formatQuery('SELECT 1+1'));
              })
>>>>>>> 79a84da7
            );
          });
        })
      ).to.be.eventually.fulfilled;
    });

    it('does not allow queries after rollback', function() {
      const self = this;
      return expect(
        this.sequelize.transaction().then(t => {
<<<<<<< HEAD
          return self.sequelize.query('SELECT 1+1', {transaction: t, raw: true}).then(() => {
            return t.rollback();
          }).then(() => {
            return self.sequelize.query('SELECT 1+1', {transaction: t, raw: true});
=======
          return self.sequelize.query(formatQuery('SELECT 1+1'), {transaction: t, raw: true}).then(() => {
            return t.rollback();
          }).then(() => {
            return self.sequelize.query(formatQuery('SELECT 1+1'), {transaction: t, raw: true});
>>>>>>> 79a84da7
          });
        })
      ).to.eventually.be.rejected;
    });

    it('does not allow queries immediatly after rollback call', function() {
      const self = this;
      return expect(
<<<<<<< HEAD
        this.sequelize.transaction().then(t => {
          return Promise.join(
            expect(t.rollback()).to.eventually.be.fulfilled,
            self.sequelize.query('SELECT 1+1', {transaction: t, raw: true})
              .throw(new Error('Expected error not thrown'))
              .catch (err => {
                expect (err.message).to.match(/rollback has been called on this transaction\([^)]+\), you can no longer use it\. \(The rejected query is attached as the 'sql' property of this error\)/);
                expect (err.sql).to.equal('SELECT 1+1');
              })
          );
        })
      ).to.eventually.be.fulfilled;
=======
      this.sequelize.transaction().then(t => {
        return Promise.join(
          expect(t.rollback()).to.eventually.be.fulfilled,
          self.sequelize.query(formatQuery('SELECT 1+1'), {transaction: t, raw: true})
            .throw(new Error('Expected error not thrown'))
            .catch (err => {
              expect (err.message).to.match(/rollback has been called on this transaction\([^)]+\), you can no longer use it\. \(The rejected query is attached as the 'sql' property of this error\)/);
              expect (err.sql).to.equal(formatQuery('SELECT 1+1'));
            })
        );
      })
    ).to.eventually.be.fulfilled;
>>>>>>> 79a84da7
    });

    it('does not allow commits after commit', function() {
      const self = this;
      return expect(
        self.sequelize.transaction().then(t => {
          return t.commit().then(() => {
            return t.commit();
          });
        })
      ).to.be.rejectedWith('Error: Transaction cannot be committed because it has been finished with state: commit');
    });

    it('does not allow commits after rollback', function() {
      const self = this;
      return expect(self.sequelize.transaction().then(t => {
        return t.rollback().then(() => {
          return t.commit();
        });
      })).to.be.rejectedWith('Error: Transaction cannot be committed because it has been finished with state: rollback');
    });

    it('does not allow rollbacks after commit', function() {
      const self = this;
      return expect(self.sequelize.transaction().then(t => {
        return t.commit().then(() => {
          return t.rollback();
        });
      })).to.be.rejectedWith('Error: Transaction cannot be rolled back because it has been finished with state: commit');
    });

    it('does not allow rollbacks after rollback', function() {
      const self = this;
      return expect(self.sequelize.transaction().then(t => {
        return t.rollback().then(() => {
          return t.rollback();
        });
      })).to.be.rejectedWith('Error: Transaction cannot be rolled back because it has been finished with state: rollback');
    });

    it('works even if a transaction: null option is passed', function() {
      this.sinon.spy(this.sequelize, 'query');

      return this.sequelize.transaction({
        transaction: null
      }).bind(this).then(function(t) {
        return t.commit().bind(this).then(function() {
          expect(this.sequelize.query.callCount).to.be.greaterThan(0);

          for (let i = 0; i < this.sequelize.query.callCount; i++) {
            expect(this.sequelize.query.getCall(i).args[1].transaction).to.equal(t);
          }
        });
      });
    });

    it('works even if a transaction: undefined option is passed', function() {
      this.sinon.spy(this.sequelize, 'query');

      return this.sequelize.transaction({
        transaction: undefined
      }).bind(this).then(function(t) {
        return t.commit().bind(this).then(function() {
          expect(this.sequelize.query.callCount).to.be.greaterThan(0);

          for (let i = 0; i < this.sequelize.query.callCount; i++) {
            expect(this.sequelize.query.getCall(i).args[1].transaction).to.equal(t);
          }
        });
      });
    });

    if (dialect === 'sqlite') {
      it('provides persistent transactions', () => {
        const sequelize = new Support.Sequelize('database', 'username', 'password', {dialect: 'sqlite'}),
          User = sequelize.define('user', {
            username: Support.Sequelize.STRING,
            awesome: Support.Sequelize.BOOLEAN
          });
        let persistentTransaction;

        return sequelize.transaction().then(t => {
          return sequelize.sync({ transaction:t }).then(( ) => {
            return t;
          });
        }).then(t => {
          return User.create({}, {transaction:t}).then(( ) => {
            return t.commit();
          });
        }).then(() => {
          return sequelize.transaction().then(t => {
            persistentTransaction = t;
          });
        }).then(() => {
          return User.findAll({transaction: persistentTransaction}).then(users => {
            expect(users.length).to.equal(1);
            return persistentTransaction.commit();
          });
        });
      });
    }

    if (current.dialect.supports.transactionOptions.type) {
      describe('transaction types', () => {
        it('should support default transaction type DEFERRED', function() {
          return this.sequelize.transaction({
          }).bind(this).then(function(t) {
            return t.rollback().bind(this).then(() => {
              expect(t.options.type).to.equal('DEFERRED');
            });
          });
        });

        Object.keys(Transaction.TYPES).forEach(key => {
          it('should allow specification of ' + key + ' type', function() {
            return this.sequelize.transaction({
              type: key
            }).bind(this).then(function(t) {
              return t.rollback().bind(this).then(() => {
                expect(t.options.type).to.equal(Transaction.TYPES[key]);
              });
            });
          });
        });

      });

    }

    if (dialect === 'sqlite') {
      it('automatically retries on SQLITE_BUSY failure', function() {
        return Support.prepareTransactionTest(this.sequelize).bind({}).then(sequelize => {
          const User = sequelize.define('User', { username: Support.Sequelize.STRING });
          return User.sync({ force: true }).then(() => {
            const newTransactionFunc = function() {
              return sequelize.transaction({type: Support.Sequelize.Transaction.TYPES.EXCLUSIVE}).then(t => {
                return User.create({}, {transaction:t}).then(( ) => {
                  return t.commit();
                });
              });
            };
            return Promise.join(newTransactionFunc(), newTransactionFunc()).then(() => {
              return User.findAll().then(users => {
                expect(users.length).to.equal(2);
              });
            });
          });
        });
      });

      it('fails with SQLITE_BUSY when retry.match is changed', function() {
        return Support.prepareTransactionTest(this.sequelize).bind({}).then(sequelize => {
          const User = sequelize.define('User', { id: {type: Support.Sequelize.INTEGER, primaryKey: true}, username: Support.Sequelize.STRING });
          return User.sync({ force: true }).then(() => {
            const newTransactionFunc = function() {
              return sequelize.transaction({type: Support.Sequelize.Transaction.TYPES.EXCLUSIVE, retry: {match: ['NO_MATCH']}}).then(t => {
              // introduce delay to force the busy state race condition to fail
                return Promise.delay(1000).then(() => {
                  return User.create({id: null, username: 'test ' + t.id}, {transaction:t}).then(() => {
                    return t.commit();
                  });
                });
              });
            };
            return expect(Promise.join(newTransactionFunc(), newTransactionFunc())).to.be.rejectedWith('SQLITE_BUSY: database is locked');
          });
        });
      });

    }

    if (current.dialect.supports.lock) {
      describe('row locking', () => {
        it('supports for update', function() {
          const User = this.sequelize.define('user', {
              username: Support.Sequelize.STRING,
              awesome: Support.Sequelize.BOOLEAN
            }),
            self = this,
            t1Spy = sinon.spy(),
            t2Spy = sinon.spy();

          return this.sequelize.sync({ force: true }).then(() => {
            return User.create({ username: 'jan'});
          }).then(() => {
            return self.sequelize.transaction().then(t1 => {
              return User.find({
                where: {
                  username: 'jan'
                },
                lock: t1.LOCK.UPDATE,
                transaction: t1
              }).then(t1Jan => {
                return self.sequelize.transaction({
                  isolationLevel: Transaction.ISOLATION_LEVELS.READ_COMMITTED
                }).then(t2 => {
                  return Promise.join(
                    User.find({
                      where: {
                        username: 'jan'
                      },
                      lock: t2.LOCK.UPDATE,
                      transaction: t2
                    }).then(() => {
                      t2Spy();
                      return t2.commit().then(() => {
                        expect(t2Spy).to.have.been.calledAfter(t1Spy); // Find should not succeed before t1 has comitted
                      });
                    }),

                    t1Jan.updateAttributes({
                      awesome: true
                    }, {
                      transaction: t1
                    }).then(() => {
                      t1Spy();
                      return Promise.delay(2000).then(() => {
                        return t1.commit();
                      });
                    })
                  );
                });
              });
            });
          });
        });

        it('fail locking with outer joins', function() {
          const User = this.sequelize.define('User', { username: Support.Sequelize.STRING }),
            Task = this.sequelize.define('Task', { title: Support.Sequelize.STRING, active: Support.Sequelize.BOOLEAN }),
            self = this;

          User.belongsToMany(Task, { through: 'UserTasks' });
          Task.belongsToMany(User, { through: 'UserTasks' });

          return this.sequelize.sync({ force: true }).then(() => {
            return Promise.join(
              User.create({ username: 'John'}),
              Task.create({ title: 'Get rich', active: false}),
              (john, task1) => {
                return john.setTasks([task1]);
              }).then(() => {
              return self.sequelize.transaction(t1 => {

                if (current.dialect.supports.lockOuterJoinFailure) {

                  return expect(User.find({
                    where: {
                      username: 'John'
                    },
                    include: [Task],
                    lock: t1.LOCK.UPDATE,
                    transaction: t1
                  })).to.be.rejectedWith('FOR UPDATE cannot be applied to the nullable side of an outer join');

                } else {

                  return User.find({
                    where: {
                      username: 'John'
                    },
                    include: [Task],
                    lock: t1.LOCK.UPDATE,
                    transaction: t1
                  });

                }
              });
            });
          });
        });

        if (current.dialect.supports.lockOf) {
          it('supports for update of table', function() {
            const User = this.sequelize.define('User', { username: Support.Sequelize.STRING }, { tableName: 'Person' }),
              Task = this.sequelize.define('Task', { title: Support.Sequelize.STRING, active: Support.Sequelize.BOOLEAN }),
              self = this;

            User.belongsToMany(Task, { through: 'UserTasks' });
            Task.belongsToMany(User, { through: 'UserTasks' });

            return this.sequelize.sync({ force: true }).then(() => {
              return Promise.join(
                User.create({ username: 'John'}),
                Task.create({ title: 'Get rich', active: false}),
                Task.create({ title: 'Die trying', active: false}),
                (john, task1) => {
                  return john.setTasks([task1]);
                }).then(() => {
                return self.sequelize.transaction(t1 => {
                  return User.find({
                    where: {
                      username: 'John'
                    },
                    include: [Task],
                    lock: {
                      level: t1.LOCK.UPDATE,
                      of: User
                    },
                    transaction: t1
                  }).then(t1John => {
                  // should not be blocked by the lock of the other transaction
                    return self.sequelize.transaction(t2 => {
                      return Task.update({
                        active: true
                      }, {
                        where: {
                          active: false
                        },
                        transaction: t2
                      });
                    }).then(() => {
                      return t1John.save({
                        transaction: t1
                      });
                    });
                  });
                });
              });
            });
          });
        }

        if (current.dialect.supports.lockKey) {
          it('supports for key share', function() {
            const User = this.sequelize.define('user', {
                username: Support.Sequelize.STRING,
                awesome: Support.Sequelize.BOOLEAN
              }),
              self = this,
              t1Spy = sinon.spy(),
              t2Spy = sinon.spy();

            return this.sequelize.sync({ force: true }).then(() => {
              return User.create({ username: 'jan'});
            }).then(() => {
              return self.sequelize.transaction().then(t1 => {
                return User.find({
                  where: {
                    username: 'jan'
                  },
                  lock: t1.LOCK.NO_KEY_UPDATE,
                  transaction: t1
                }).then(t1Jan => {
                  return self.sequelize.transaction().then(t2 => {
                    return Promise.join(
                      User.find({
                        where: {
                          username: 'jan'
                        },
                        lock: t2.LOCK.KEY_SHARE,
                        transaction: t2
                      }).then(() => {
                        t2Spy();
                        return t2.commit();
                      }),
                      t1Jan.update({
                        awesome: true
                      }, {
                        transaction: t1
                      }).then(() => {
                        return Promise.delay(2000).then(() => {
                          t1Spy();
                          expect(t1Spy).to.have.been.calledAfter(t2Spy);
                          return t1.commit();
                        });
                      })
                    );
                  });
                });
              });
            });
          });
        }

        it('supports for share', function() {
          const User = this.sequelize.define('user', {
              username: Support.Sequelize.STRING,
              awesome: Support.Sequelize.BOOLEAN
            }),
            self = this,
            t1Spy = sinon.spy(),
            t2FindSpy = sinon.spy(),
            t2UpdateSpy = sinon.spy();

          return this.sequelize.sync({ force: true }).then(() => {
            return User.create({ username: 'jan'});
          }).then(() => {
            return self.sequelize.transaction().then(t1 => {
              return User.find({
                where: {
                  username: 'jan'
                },
                lock: t1.LOCK.SHARE,
                transaction: t1
              }).then(t1Jan => {
                return self.sequelize.transaction({
                  isolationLevel: Transaction.ISOLATION_LEVELS.READ_COMMITTED
                }).then(t2 => {
                  return Promise.join(
                    User.find({
                      where: {
                        username: 'jan'
                      },
                      transaction: t2
                    }).then(t2Jan => {
                      t2FindSpy();
                      return t2Jan.updateAttributes({
                        awesome: false
                      }, {
                        transaction: t2
                      }).then(() => {
                        t2UpdateSpy();
                        return t2.commit().then(() => {
                          expect(t2FindSpy).to.have.been.calledBefore(t1Spy); // The find call should have returned
                          expect(t2UpdateSpy).to.have.been.calledAfter(t1Spy); // But the update call should not happen before the first transaction has committed
                        });
                      });
                    }),

                    t1Jan.updateAttributes({
                      awesome: true
                    }, {
                      transaction: t1
                    }).then(() => {
                      return Promise.delay(2000).then(() => {
                        t1Spy();
                        return t1.commit();
                      });
                    })
                  );
                });
              });
            });
          });
        });
      });
    }
  });

}<|MERGE_RESOLUTION|>--- conflicted
+++ resolved
@@ -134,34 +134,16 @@
           return self.sequelize.query(formatQuery('SELECT 1+1'), {transaction: t, raw: true});
         });
       }).throw(new Error('Expected error not thrown'))
-<<<<<<< HEAD
-        .catch (err => {
-          expect (err.message).to.match(/commit has been called on this transaction\([^)]+\), you can no longer use it\. \(The rejected query is attached as the 'sql' property of this error\)/);
-          expect (err.sql).to.equal('SELECT 1+1');
-        });
-=======
       .catch (err => {
         expect (err.message).to.match(/commit has been called on this transaction\([^)]+\), you can no longer use it\. \(The rejected query is attached as the 'sql' property of this error\)/);
         expect (err.sql).to.equal(formatQuery('SELECT 1+1'));
       });
->>>>>>> 79a84da7
     });
 
     it('does not allow queries immediatly after commit call', function() {
       const self = this;
       return expect(
         this.sequelize.transaction().then(t => {
-<<<<<<< HEAD
-          return self.sequelize.query('SELECT 1+1', {transaction: t, raw: true}).then(() => {
-            return Promise.join(
-              expect(t.commit()).to.eventually.be.fulfilled,
-              self.sequelize.query('SELECT 1+1', {transaction: t, raw: true})
-                .throw(new Error('Expected error not thrown'))
-                .catch (err => {
-                  expect (err.message).to.match(/commit has been called on this transaction\([^)]+\), you can no longer use it\. \(The rejected query is attached as the 'sql' property of this error\)/);
-                  expect (err.sql).to.equal('SELECT 1+1');
-                })
-=======
           return self.sequelize.query(formatQuery('SELECT 1+1'), {transaction: t, raw: true}).then(() => {
             return Promise.join(
               expect(t.commit()).to.eventually.be.fulfilled,
@@ -171,7 +153,6 @@
                 expect (err.message).to.match(/commit has been called on this transaction\([^)]+\), you can no longer use it\. \(The rejected query is attached as the 'sql' property of this error\)/);
                 expect (err.sql).to.equal(formatQuery('SELECT 1+1'));
               })
->>>>>>> 79a84da7
             );
           });
         })
@@ -182,17 +163,10 @@
       const self = this;
       return expect(
         this.sequelize.transaction().then(t => {
-<<<<<<< HEAD
-          return self.sequelize.query('SELECT 1+1', {transaction: t, raw: true}).then(() => {
-            return t.rollback();
-          }).then(() => {
-            return self.sequelize.query('SELECT 1+1', {transaction: t, raw: true});
-=======
           return self.sequelize.query(formatQuery('SELECT 1+1'), {transaction: t, raw: true}).then(() => {
             return t.rollback();
           }).then(() => {
             return self.sequelize.query(formatQuery('SELECT 1+1'), {transaction: t, raw: true});
->>>>>>> 79a84da7
           });
         })
       ).to.eventually.be.rejected;
@@ -201,20 +175,6 @@
     it('does not allow queries immediatly after rollback call', function() {
       const self = this;
       return expect(
-<<<<<<< HEAD
-        this.sequelize.transaction().then(t => {
-          return Promise.join(
-            expect(t.rollback()).to.eventually.be.fulfilled,
-            self.sequelize.query('SELECT 1+1', {transaction: t, raw: true})
-              .throw(new Error('Expected error not thrown'))
-              .catch (err => {
-                expect (err.message).to.match(/rollback has been called on this transaction\([^)]+\), you can no longer use it\. \(The rejected query is attached as the 'sql' property of this error\)/);
-                expect (err.sql).to.equal('SELECT 1+1');
-              })
-          );
-        })
-      ).to.eventually.be.fulfilled;
-=======
       this.sequelize.transaction().then(t => {
         return Promise.join(
           expect(t.rollback()).to.eventually.be.fulfilled,
@@ -227,7 +187,6 @@
         );
       })
     ).to.eventually.be.fulfilled;
->>>>>>> 79a84da7
     });
 
     it('does not allow commits after commit', function() {
