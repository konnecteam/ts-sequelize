'use strict';

const chai = require('chai'),
  sinon = require('sinon'),
  Sequelize = require('../../../index'),
  Promise = Sequelize.Promise,
  expect = chai.expect,
  moment = require('moment'),
  Support = require(__dirname + '/../support'),
  dialect = Support.getTestDialect(),
  DataTypes = require(__dirname + '/../../../lib/data-types'),
  config = require(__dirname + '/../../config/config'),
  current = Support.sequelize;

describe(Support.getTestDialectTeaser('Model'), () => {
  beforeEach(function() {
    this.User = this.sequelize.define('User', {
      username: DataTypes.STRING,
      secretValue: DataTypes.STRING,
      data: DataTypes.STRING,
      intVal: DataTypes.INTEGER,
      theDate: DataTypes.DATE,
      aBool: DataTypes.BOOLEAN
    });

    return this.User.sync({ force: true });
  });

  describe('find', () => {
    if (current.dialect.supports.transactions) {
      it('supports transactions', function() {
        return Support.prepareTransactionTest(this.sequelize).bind({}).then((sequelize) => {
          const User = sequelize.define('User', { username: Sequelize.STRING });

          return User.sync({ force: true }).then(() => {
            return sequelize.transaction().then((t) => {
              return User.create({ username: 'foo' }, { transaction: t }).then(() => {
                return User.findOne({
                  where: { username: 'foo' }
                }).then((user1) => {
                  return User.findOne({
                    where: { username: 'foo' },
                    transaction: t
                  }).then((user2) => {
                    expect(user1).to.be.null;
                    expect(user2).to.not.be.null;
                    return t.rollback();
                  });
                });
              });
            });
          });
        });
      });
    }

    describe('general / basic function', () => {
      beforeEach(function() {
        const self = this;
        return this.User.create({username: 'barfooz'}).then((user) => {
          self.UserPrimary = self.sequelize.define('UserPrimary', {
            specialkey: {
              type: DataTypes.STRING,
              primaryKey: true
            }
          });

          return self.UserPrimary.sync({force: true}).then(() => {
            return self.UserPrimary.create({specialkey: 'a string'}).then(() => {
              self.user = user;
            });
          });
        });
      });

      if (dialect === 'mysql') {
        // Bit fields interpreted as boolean need conversion from buffer / bool.
        // Sqlite returns the inserted value as is, and postgres really should the built in bool type instead

        it('allows bit fields as booleans', function() {
          const self = this;
          let bitUser = this.sequelize.define('bituser', {
            bool: 'BIT(1)'
          }, {
            timestamps: false
          });

          // First use a custom data type def to create the bit field
          return bitUser.sync({ force: true }).then(() => {
            // Then change the definition to BOOLEAN
            bitUser = self.sequelize.define('bituser', {
              bool: DataTypes.BOOLEAN
            }, {
              timestamps: false
            });

            return bitUser.bulkCreate([
              { bool: 0 },
              { bool: 1 }
            ]);
          }).then(() => {
            return bitUser.findAll();
          }).then((bitUsers) => {
            expect(bitUsers[0].bool).not.to.be.ok;
            expect(bitUsers[1].bool).to.be.ok;
          });
        });
      }

      it('treats questionmarks in an array', function() {
        let test = false;
        return this.UserPrimary.findOne({
          where: {'specialkey': 'awesome'},
          logging(sql) {
            test = true;
            expect(sql).to.match(/WHERE ["|`|\[]UserPrimary["|`|\]]\.["|`|\[]specialkey["|`|\]] = N?'awesome'/);
          }
        }).then(() => {
          expect(test).to.be.true;
        });
      });

      it('doesn\'t throw an error when entering in a non integer value for a specified primary field', function() {
        return this.UserPrimary.findById('a string').then((user) => {
          expect(user.specialkey).to.equal('a string');
        });
      });

      it('returns a single dao', function() {
        const self = this;
        return this.User.findById(this.user.id).then((user) => {
          expect(Array.isArray(user)).to.not.be.ok;
          expect(user.id).to.equal(self.user.id);
          expect(user.id).to.equal(1);
        });
      });

      it('returns a single dao given a string id', function() {
        const self = this;
        return this.User.findById(this.user.id + '').then((user) => {
          expect(Array.isArray(user)).to.not.be.ok;
          expect(user.id).to.equal(self.user.id);
          expect(user.id).to.equal(1);
        });
      });

      it('should make aliased attributes available', function() {
        return this.User.findOne({
          where: { id: 1 },
          attributes: ['id', ['username', 'name']]
        }).then((user) => {
          expect(user.dataValues.name).to.equal('barfooz');
        });
      });

      it('should fail with meaningful error message on invalid attributes definition', function() {
        expect(this.User.findOne({
          where: { id: 1 },
          attributes: ['id', ['username']]
        })).to.be.rejectedWith('["username"] is not a valid attribute definition. Please use the following format: [\'attribute definition\', \'alias\']');
      });

      it('should not try to convert boolean values if they are not selected', function() {
        const UserWithBoolean = this.sequelize.define('UserBoolean', {
          active: Sequelize.BOOLEAN
        });

        return UserWithBoolean.sync({force: true}).then(() => {
          return UserWithBoolean.create({ active: true }).then((user) => {
            return UserWithBoolean.findOne({ where: { id: user.id }, attributes: ['id'] }).then((user) => {
              expect(user.active).not.to.exist;
            });
          });
        });
      });

      it('finds a specific user via where option', function() {
        return this.User.findOne({ where: { username: 'barfooz' } }).then((user) => {
          expect(user.username).to.equal('barfooz');
        });
      });

      it('doesn\'t find a user if conditions are not matching', function() {
        return this.User.findOne({ where: { username: 'foo' } }).then((user) => {
          expect(user).to.be.null;
        });
      });

      it('allows sql logging', function() {
        let test = false;
        return this.User.findOne({
          where: { username: 'foo' },
          logging(sql) {
            test = true;
            expect(sql).to.exist;
            expect(sql.toUpperCase().indexOf('SELECT')).to.be.above(-1);
          }
        }).then(() => {
          expect(test).to.be.true;
        });
      });

      it('ignores passed limit option', function() {
        return this.User.findOne({ limit: 10 }).then((user) => {
          // it returns an object instead of an array
          expect(Array.isArray(user)).to.not.be.ok;
          expect(user.dataValues.hasOwnProperty('username')).to.be.ok;
        });
      });

      it('finds entries via primary keys', function() {
        const self = this,
          UserPrimary = self.sequelize.define('UserWithPrimaryKey', {
            identifier: {type: Sequelize.STRING, primaryKey: true},
            name: Sequelize.STRING
          });

        return UserPrimary.sync({ force: true }).then(() => {
          return UserPrimary.create({
            identifier: 'an identifier',
            name: 'John'
          }).then((u) => {
            expect(u.id).not.to.exist;
            return UserPrimary.findById('an identifier').then((u2) => {
              expect(u2.identifier).to.equal('an identifier');
              expect(u2.name).to.equal('John');
            });
          });
        });
      });

      it('finds entries via a string primary key called id', function() {
        const self = this,
          UserPrimary = self.sequelize.define('UserWithPrimaryKey', {
            id: {type: Sequelize.STRING, primaryKey: true},
            name: Sequelize.STRING
          });

        return UserPrimary.sync({ force: true }).then(() => {
          return UserPrimary.create({
            id: 'a string based id',
            name: 'Johnno'
          }).then(() => {
            return UserPrimary.findById('a string based id').then((u2) => {
              expect(u2.id).to.equal('a string based id');
              expect(u2.name).to.equal('Johnno');
            });
          });
        });
      });

      it('always honors ZERO as primary key', function() {
        const self = this,
          permutations = [
            0,
            '0'
          ];
        let count = 0;

        return this.User.bulkCreate([{username: 'jack'}, {username: 'jack'}]).then(() => {
          return self.sequelize.Promise.map(permutations, (perm) => {
            return self.User.findById(perm, {
              logging(s) {
                expect(s.indexOf(0)).not.to.equal(-1);
                count++;
              }
            }).then((user) => {
              expect(user).to.be.null;
            });
          });
        }).then(() => {
          expect(count).to.be.equal(permutations.length);
        });
      });

      it('should allow us to find IDs using capital letters', function() {
        const User = this.sequelize.define('User' + config.rand(), {
          ID: { type: Sequelize.INTEGER, primaryKey: true, autoIncrement: true },
          Login: { type: Sequelize.STRING }
        });

        return User.sync({ force: true }).then(() => {
          return User.create({Login: 'foo'}).then(() => {
            return User.findById(1).then((user) => {
              expect(user).to.exist;
              expect(user.ID).to.equal(1);
            });
          });
        });
      });
    });

    describe('eager loading', () => {
      beforeEach(function() {
        const self = this;
        self.Task = self.sequelize.define('Task', { title: Sequelize.STRING });
        self.Worker = self.sequelize.define('Worker', { name: Sequelize.STRING });

        this.init = function(callback) {
          return self.sequelize.sync({ force: true }).then(() => {
            return self.Worker.create({ name: 'worker' }).then((worker) => {
              return self.Task.create({ title: 'homework' }).then((task) => {
                self.worker = worker;
                self.task = task;
                return callback();
              });
            });
          });
        };
      });

      describe('belongsTo', () => {
        describe('generic', () => {
          it('throws an error about unexpected input if include contains a non-object', function() {
            const self = this;
            return self.Worker.findOne({ include: [1] }).catch ((err) => {
              expect(err.message).to.equal('Include unexpected. Element has to be either a Model, an Association or an object.');
            });
          });

          it('throws an error if included DaoFactory is not associated', function() {
            const self = this;
            return self.Worker.findOne({ include: [self.Task] }).catch ((err) => {
              expect(err.message).to.equal('Task is not associated to Worker!');
            });
          });

          it('returns the associated worker via task.worker', function() {
            const self = this;
            this.Task.belongsTo(this.Worker);
            return this.init(() => {
              return self.task.setWorker(self.worker).then(() => {
                return self.Task.findOne({
                  where: { title: 'homework' },
                  include: [self.Worker]
                }).then((task) => {
                  expect(task).to.exist;
                  expect(task.Worker).to.exist;
                  expect(task.Worker.name).to.equal('worker');
                });
              });
            });
          });
        });

        it('returns the private and public ip', function() {
          const self = Object.create(this);
          self.Domain = self.sequelize.define('Domain', { ip: Sequelize.STRING });
          self.Environment = self.sequelize.define('Environment', { name: Sequelize.STRING });
          self.Environment.belongsTo(self.Domain, { as: 'PrivateDomain', foreignKey: 'privateDomainId' });
          self.Environment.belongsTo(self.Domain, { as: 'PublicDomain', foreignKey: 'publicDomainId' });

          return self.Domain.sync({ force: true }).then(() => {
            return self.Environment.sync({ force: true }).then(() => {
              return self.Domain.create({ ip: '192.168.0.1' }).then((privateIp) => {
                return self.Domain.create({ ip: '91.65.189.19' }).then((publicIp) => {
                  return self.Environment.create({ name: 'environment' }).then((env) => {
                    return env.setPrivateDomain(privateIp).then(() => {
                      return env.setPublicDomain(publicIp).then(() => {
                        return self.Environment.findOne({
                          where: { name: 'environment' },
                          include: [
                            { model: self.Domain, as: 'PrivateDomain' },
                            { model: self.Domain, as: 'PublicDomain' }
                          ]
                        }).then((environment) => {
                          expect(environment).to.exist;
                          expect(environment.PrivateDomain).to.exist;
                          expect(environment.PrivateDomain.ip).to.equal('192.168.0.1');
                          expect(environment.PublicDomain).to.exist;
                          expect(environment.PublicDomain.ip).to.equal('91.65.189.19');
                        });
                      });
                    });
                  });
                });
              });
            });
          });
        });

        it('eager loads with non-id primary keys', function() {
          const self = this;
          self.User = self.sequelize.define('UserPKeagerbelong', {
            username: {
              type: Sequelize.STRING,
              primaryKey: true
            }
          });
          self.Group = self.sequelize.define('GroupPKeagerbelong', {
            name: {
              type: Sequelize.STRING,
              primaryKey: true
            }
          });
          self.User.belongsTo(self.Group);

          return self.sequelize.sync({ force: true }).then(() => {
            return self.Group.create({ name: 'people' }).then(() => {
              return self.User.create({ username: 'someone', GroupPKeagerbelongName: 'people' }).then(() => {
                return self.User.findOne({
                  where: {
                    username: 'someone'
                  },
                  include: [self.Group]
                }).then((someUser) => {
                  expect(someUser).to.exist;
                  expect(someUser.username).to.equal('someone');
                  expect(someUser.GroupPKeagerbelong.name).to.equal('people');
                });
              });
            });
          });
        });

        it('getting parent data in many to one relationship', function() {
          const User = this.sequelize.define('User', {
            id: {type: Sequelize.INTEGER, autoIncrement: true, primaryKey: true},
            username: {type: Sequelize.STRING}
          });

          const Message = this.sequelize.define('Message', {
            id: {type: Sequelize.INTEGER, autoIncrement: true, primaryKey: true},
            user_id: {type: Sequelize.INTEGER},
            message: {type: Sequelize.STRING}
          });

          User.hasMany(Message);
          Message.belongsTo(User, { foreignKey: 'user_id' });

          return this.sequelize.sync({ force: true }).then(() => {
            return User.create({username: 'test_testerson'}).then((user) => {
              return Message.create({user_id: user.id, message: 'hi there!'}).then(() => {
                return Message.create({user_id: user.id, message: 'a second message'}).then(() => {
                  return Message.findAll({
                    where: {user_id: user.id},
                    attributes: [
                      'user_id',
                      'message'
                    ],
<<<<<<< HEAD
                    include: [{ model: User, attributes: ['username'] }],
                    order : ['Message.id'] //Order is mandatory, on Oracle may return results in any order
                  }).then(function(messages) {
=======
                    include: [{ model: User, attributes: ['username'] }]
                  }).then((messages) => {
>>>>>>> c3859940
                    expect(messages.length).to.equal(2);

                    expect(messages[0].message).to.equal('hi there!');
                    expect(messages[0].User.username).to.equal('test_testerson');

                    expect(messages[1].message).to.equal('a second message');
                    expect(messages[1].User.username).to.equal('test_testerson');
                  });
                });
              });
            });
          });
        });

        it('allows mulitple assocations of the same model with different alias', function() {
          const self = this;

          this.Worker.belongsTo(this.Task, { as: 'ToDo' });
          this.Worker.belongsTo(this.Task, { as: 'DoTo' });
          return this.init(() => {
            return self.Worker.findOne({
              include: [
                { model: self.Task, as: 'ToDo' },
                { model: self.Task, as: 'DoTo' }
              ]
            });
          });
        });
      });

      describe('hasOne', () => {
        beforeEach(function() {
          const self = this;
          this.Worker.hasOne(this.Task);
          return this.init(() => {
            return self.worker.setTask(self.task);
          });
        });

        it('throws an error if included DaoFactory is not associated', function() {
          const self = this;
          return self.Task.findOne({ include: [self.Worker] }).catch ((err) => {
            expect(err.message).to.equal('Worker is not associated to Task!');
          });
        });

        it('returns the associated task via worker.task', function() {
          return this.Worker.findOne({
            where: { name: 'worker' },
            include: [this.Task]
          }).then((worker) => {
            expect(worker).to.exist;
            expect(worker.Task).to.exist;
            expect(worker.Task.title).to.equal('homework');
          });
        });

        //Oracle - identifier too long
        it('eager loads with non-id primary keys', function() {
          const self = this;
          self.User = self.sequelize.define('UserPKeagerone', {
            username: {
              type: Sequelize.STRING,
              primaryKey: true
            }
          });
          self.Group = self.sequelize.define('GroupPKeagerone', {
            name: {
              type: Sequelize.STRING,
              primaryKey: true
            }
          });
          self.Group.hasOne(self.User);

          return self.sequelize.sync({ force: true }).then(() => {
            return self.Group.create({ name: 'people' }).then(() => {
              return self.User.create({ username: 'someone', GroupPKeageroneName: 'people' }).then(() => {
                return self.Group.findOne({
                  where: {
                    name: 'people'
                  },
                  include: [self.User]
                }).then((someGroup) => {
                  expect(someGroup).to.exist;
                  expect(someGroup.name).to.equal('people');
                  expect(someGroup.UserPKeagerone.username).to.equal('someone');
                });
              });
            });
          })
          .catch (error => {
            //We catch to don't throw the ORA-00972 identifier too long error
            console.log(error.message);
            if (error.message.indexOf('ORA-00972') === -1) {
              throw error;
            }
          });
        });
      });

      describe('hasOne with alias', () => {
        it('throws an error if included DaoFactory is not referenced by alias', function() {
          const self = this;
          return self.Worker.findOne({ include: [self.Task] }).catch ((err) => {
            expect(err.message).to.equal('Task is not associated to Worker!');
          });
        });

        describe('alias', () => {
          beforeEach(function() {
            const self = this;
            this.Worker.hasOne(this.Task, { as: 'ToDo' });
            return this.init(() => {
              return self.worker.setToDo(self.task);
            });
          });

          it(`throws an error indicating an incorrect alias was entered if an association
              and alias exist but the alias doesn't match`, function() {
            const self = this;
            return self.Worker.findOne({ include: [{ model: self.Task, as: 'Work' }] }).catch ((err) => {
              expect(err.message).to.equal('Task is associated to Worker using an alias. You\'ve included an alias (Work), but it does not match the alias defined in your association.');
            });
          });

          it('returns the associated task via worker.task', function() {
            return this.Worker.findOne({
              where: { name: 'worker' },
              include: [{ model: this.Task, as: 'ToDo' }]
            }).then((worker) => {
              expect(worker).to.exist;
              expect(worker.ToDo).to.exist;
              expect(worker.ToDo.title).to.equal('homework');
            });
          });

          it('returns the associated task via worker.task when daoFactory is aliased with model', function() {
            return this.Worker.findOne({
              where: { name: 'worker' },
              include: [{ model: this.Task, as: 'ToDo' }]
            }).then((worker) => {
              expect(worker.ToDo.title).to.equal('homework');
            });
          });

          it('allows mulitple assocations of the same model with different alias', function() {
            const self = this;

            this.Worker.hasOne(this.Task, { as: 'DoTo' });
            return this.init(() => {
              return self.Worker.findOne({
                include: [
                  { model: self.Task, as: 'ToDo' },
                  { model: self.Task, as: 'DoTo' }
                ]
              });
            });
          });
        });
      });

      describe('hasMany', () => {
        beforeEach(function() {
          const self = this;
          this.Worker.hasMany(this.Task);
          return this.init(() => {
            return self.worker.setTasks([self.task]);
          });
        });

        it('throws an error if included DaoFactory is not associated', function() {
          const self = this;
          return self.Task.findOne({ include: [self.Worker] }).catch ((err) => {
            expect(err.message).to.equal('Worker is not associated to Task!');
          });
        });

        it('returns the associated tasks via worker.tasks', function() {
          return this.Worker.findOne({
            where: { name: 'worker' },
            include: [this.Task]
          }).then((worker) => {
            expect(worker).to.exist;
            expect(worker.Tasks).to.exist;
            expect(worker.Tasks[0].title).to.equal('homework');
          });
        });

        it('including two has many relations should not result in duplicate values', function() {
          const self = this;

          self.Contact = self.sequelize.define('Contact', { name: DataTypes.STRING });
          self.Photo = self.sequelize.define('Photo', { img: DataTypes.TEXT });
          self.PhoneNumber = self.sequelize.define('PhoneNumber', { phone: DataTypes.TEXT });

          self.Contact.hasMany(self.Photo, { as: 'Photos' });
          self.Contact.hasMany(self.PhoneNumber);

          return self.sequelize.sync({ force: true }).then(() => {
            return self.Contact.create({ name: 'Boris' }).then((someContact) => {
              return self.Photo.create({ img: 'img.jpg' }).then((somePhoto) => {
                return self.PhoneNumber.create({ phone: '000000' }).then((somePhone1) => {
                  return self.PhoneNumber.create({ phone: '111111' }).then((somePhone2) => {
                    return someContact.setPhotos([somePhoto]).then(() => {
                      return someContact.setPhoneNumbers([somePhone1, somePhone2]).then(() => {
                        return self.Contact.findOne({
                          where: {
                            name: 'Boris'
                          },
                          include: [self.PhoneNumber, { model: self.Photo, as: 'Photos' }]
                        }).then((fetchedContact) => {
                          expect(fetchedContact).to.exist;
                          expect(fetchedContact.Photos.length).to.equal(1);
                          expect(fetchedContact.PhoneNumbers.length).to.equal(2);
                        });
                      });
                    });
                  });
                });
              });
            });
          });
        });

        //Oracle - identifier too long
        it('eager loads with non-id primary keys', function() {
          const self = this;
          self.User = self.sequelize.define('UserPKeagerone', {
            username: {
              type: Sequelize.STRING,
              primaryKey: true
            }
          });
          self.Group = self.sequelize.define('GroupPKeagerone', {
            name: {
              type: Sequelize.STRING,
              primaryKey: true
            }
          });
          self.Group.belongsToMany(self.User, {through: 'group_user'});
          self.User.belongsToMany(self.Group, {through: 'group_user'});

          return self.sequelize.sync({ force: true }).then(() => {
            return self.User.create({ username: 'someone' }).then((someUser) => {
              return self.Group.create({ name: 'people' }).then((someGroup) => {
                return someUser.setGroupPKeagerones([someGroup]).then(() => {
                  return self.User.findOne({
                    where: {
                      username: 'someone'
                    },
                    include: [self.Group]
                  }).then((someUser) => {
                    expect(someUser).to.exist;
                    expect(someUser.username).to.equal('someone');
                    expect(someUser.GroupPKeagerones[0].name).to.equal('people');
                  });
                });
              });
            });
          }) .catch (error => {
            //We catch to don't throw the ORA-00972 identifier too long error
            console.log(error.message);
            if (error.message.indexOf('ORA-00972') === -1) {
              throw error;
            }
          });
        });
      });

      describe('hasMany with alias', () => {
        it('throws an error if included DaoFactory is not referenced by alias', function() {
          const self = this;
          return self.Worker.findOne({ include: [self.Task] }).catch ((err) => {
            expect(err.message).to.equal('Task is not associated to Worker!');
          });
        });

        describe('alias', () => {
          beforeEach(function() {
            const self = this;
            this.Worker.hasMany(this.Task, { as: 'ToDos' });
            return this.init(() => {
              return self.worker.setToDos([self.task]);
            });
          });

          it(`throws an error indicating an incorrect alias was entered if an association
              and alias exist but the alias doesn't match`, function() {
            const self = this;
            return self.Worker.findOne({ include: [{ model: self.Task, as: 'Work' }] }).catch ((err) => {
              expect(err.message).to.equal('Task is associated to Worker using an alias. You\'ve included an alias (Work), but it does not match the alias defined in your association.');
            });
          });

          it('returns the associated task via worker.task', function() {
            return this.Worker.findOne({
              where: { name: 'worker' },
              include: [{ model: this.Task, as: 'ToDos' }]
            }).then((worker) => {
              expect(worker).to.exist;
              expect(worker.ToDos).to.exist;
              expect(worker.ToDos[0].title).to.equal('homework');
            });
          });

          it('returns the associated task via worker.task when daoFactory is aliased with model', function() {
            return this.Worker.findOne({
              where: { name: 'worker' },
              include: [{ model: this.Task, as: 'ToDos' }]
            }).then((worker) => {
              expect(worker.ToDos[0].title).to.equal('homework');
            });
          });

          it('allows mulitple assocations of the same model with different alias', function() {
            const self = this;

            this.Worker.hasMany(this.Task, { as: 'DoTos' });
            return this.init(() => {
              return self.Worker.findOne({
                include: [
                  { model: self.Task, as: 'ToDos' },
                  { model: self.Task, as: 'DoTos' }
                ]
              });
            });
          });
        });
      });

      describe('hasMany (N:M) with alias', () => {
        beforeEach(function() {
          this.Product = this.sequelize.define('Product', { title: Sequelize.STRING });
          this.Tag = this.sequelize.define('Tag', { name: Sequelize.STRING });
        });

        it('returns the associated models when using through as string and alias', function() {
          const self = this;

          this.Product.belongsToMany(this.Tag, {as: 'tags', through: 'product_tag'});
          this.Tag.belongsToMany(this.Product, {as: 'products', through: 'product_tag'});

          return this.sequelize.sync().then(() => {
            return Promise.all([
              self.Product.bulkCreate([
                {title: 'Chair'},
                {title: 'Desk'},
                {title: 'Handbag'},
                {title: 'Dress'},
                {title: 'Jan'}
              ]),
              self.Tag.bulkCreate([
                {name: 'Furniture'},
                {name: 'Clothing'},
                {name: 'People'}
              ])
            ]).then(() => {
              return Promise.all([
                self.Product.findAll(),
                self.Tag.findAll()
              ]);
            }).spread((products, tags) => {
              self.products = products;
              self.tags = tags;
              return Promise.all([
                products[0].setTags([tags[0], tags[1]]),
                products[1].addTag(tags[0]),
                products[2].addTag(tags[1]),
                products[3].setTags([tags[1]]),
                products[4].setTags([tags[2]])
              ]).then(() => {
                return Promise.all([
                  self.Tag.findOne({
                    where: {
                      id: tags[0].id
                    },
                    include: [
                      {model: self.Product, as: 'products'}
                    ]
                  }).then((tag) => {
                    expect(tag).to.exist;
                    expect(tag.products.length).to.equal(2);
                  }),
                  tags[1].getProducts().then((products) => {
                    expect(products.length).to.equal(3);
                  }),
                  self.Product.findOne({
                    where: {
                      id: products[0].id
                    },
                    include: [
                      {model: self.Tag, as: 'tags'}
                    ]
                  }).then((product) => {
                    expect(product).to.exist;
                    expect(product.tags.length).to.equal(2);
                  }),
                  products[1].getTags().then((tags) => {
                    expect(tags.length).to.equal(1);
                  })
                ]);
              });
            });
          });
        });

        it('returns the associated models when using through as model and alias', function() {
          // Exactly the same code as the previous test, just with a through model instance, and promisified
          const ProductTag = this.sequelize.define('product_tag');

          this.Product.belongsToMany(this.Tag, {as: 'tags', through: ProductTag});
          this.Tag.belongsToMany(this.Product, {as: 'products', through: ProductTag});

          return this.sequelize.sync().bind(this).then(function() {
            return Promise.all([
              this.Product.bulkCreate([
                {title: 'Chair'},
                {title: 'Desk'},
                {title: 'Handbag'},
                {title: 'Dress'},
                {title: 'Jan'}
              ]),
              this.Tag.bulkCreate([
                {name: 'Furniture'},
                {name: 'Clothing'},
                {name: 'People'}
              ])
            ]);
          }).then(function() {
            return Promise.all([
              this.Product.findAll(),
              this.Tag.findAll()
            ]);
          }).spread(function(products, tags) {
            this.products = products;
            this.tags = tags;

            return Promise.all([
              products[0].setTags([tags[0], tags[1]]),
              products[1].addTag(tags[0]),
              products[2].addTag(tags[1]),
              products[3].setTags([tags[1]]),
              products[4].setTags([tags[2]])
            ]);
          }).then(function() {
            return Promise.all([
              expect(this.Tag.findOne({
                where: {
                  id: this.tags[0].id
                },
                include: [
                  {model: this.Product, as: 'products'}
                ]
              })).to.eventually.have.property('products').to.have.length(2),
              expect(this.Product.findOne({
                where: {
                  id: this.products[0].id
                },
                include: [
                  {model: this.Tag, as: 'tags'}
                ]
              })).to.eventually.have.property('tags').to.have.length(2),
              expect(this.tags[1].getProducts()).to.eventually.have.length(3),
              expect(this.products[1].getTags()).to.eventually.have.length(1)
            ]);
          });
        });
      });
    });

    describe('queryOptions', () => {
      beforeEach(function() {
        const self = this;
        return this.User.create({username: 'barfooz'}).then((user) => {
          self.user = user;
        });
      });

      it('should return a DAO when queryOptions are not set', function() {
        const self = this;
        return this.User.findOne({ where: { username: 'barfooz'}}).then((user) => {
          expect(user).to.be.instanceOf(self.User);
        });
      });

      it('should return a DAO when raw is false', function() {
        const self = this;
        return this.User.findOne({ where: { username: 'barfooz'}, raw: false }).then((user) => {
          expect(user).to.be.instanceOf(self.User);
        });
      });

      it('should return raw data when raw is true', function() {
        const self = this;
        return this.User.findOne({ where: { username: 'barfooz'}, raw: true }).then((user) => {
          expect(user).to.not.be.instanceOf(self.User);
          expect(user).to.be.instanceOf(Object);
        });
      });
    });

    it('should support logging', function() {
      const spy = sinon.spy();

      return this.User.findOne({
        where: {},
        logging: spy
      }).then(() => {
        expect(spy.called).to.be.ok;
      });
    });

    describe('rejectOnEmpty mode', () => {
      it('throws error when record not found by findOne', function() {
        return expect(this.User.findOne({
          where: {
            username: 'ath-kantam-pradakshnami'
          },
          rejectOnEmpty: true
        })).to.eventually.be.rejectedWith(Sequelize.EmptyResultError);
      });

      it('throws error when record not found by findById', function() {
        return expect(this.User.findById(4732322332323333232344334354234, {
          rejectOnEmpty: true
        })).to.eventually.be.rejectedWith(Sequelize.EmptyResultError);
      });

      it('throws error when record not found by find', function() {
        return expect(this.User.find({
          where: {
            username: 'some-username-that-is-not-used-anywhere'
          },
          rejectOnEmpty: true
        })).to.eventually.be.rejectedWith(Sequelize.EmptyResultError);
      });

      it('works from model options', () => {
        const Model = current.define('Test', {
          username: Sequelize.STRING(100)
        }, {
          rejectOnEmpty: true
        });

        return Model.sync({ force: true })
          .then(() => {
            return expect(Model.findOne({
              where: {
                username: 'some-username-that-is-not-used-anywhere'
              }
            })).to.eventually.be.rejectedWith(Sequelize.EmptyResultError);
          });
      });

      it('resolve null when disabled', () => {
        const Model = current.define('Test', {
          username: Sequelize.STRING(100)
        });

        return Model.sync({ force: true })
          .then(() => {
            return expect(Model.findOne({
              where: {
                username: 'some-username-that-is-not-used-anywhere-for-sure-this-time'
              }
            })).to.eventually.be.equal(null);
          });
      });

    });

    it('should find records where deletedAt set to future', function() {
      const User = this.sequelize.define('paranoiduser', {
        username: Sequelize.STRING
      }, { paranoid: true });

      return User.sync({ force: true }).then(() => {
        return User.bulkCreate([
          {username: 'Bob'},
          {username: 'Tobi', deletedAt: moment().add(30, 'minutes').format()},
          {username: 'Max', deletedAt: moment().add(30, 'days').format()},
          {username: 'Tony', deletedAt: moment().subtract(30, 'days').format()}
        ]);
      }).then(() => {
        return User.find({ where: {username: 'Tobi'} });
      }).then((tobi) => {
        expect(tobi).not.to.be.null;
      }).then(() => {
        return User.findAll();
      }).then((users) => {
        expect(users.length).to.be.eql(3);
      });
    });

  });
});<|MERGE_RESOLUTION|>--- conflicted
+++ resolved
@@ -438,14 +438,9 @@
                       'user_id',
                       'message'
                     ],
-<<<<<<< HEAD
                     include: [{ model: User, attributes: ['username'] }],
                     order : ['Message.id'] //Order is mandatory, on Oracle may return results in any order
-                  }).then(function(messages) {
-=======
-                    include: [{ model: User, attributes: ['username'] }]
                   }).then((messages) => {
->>>>>>> c3859940
                     expect(messages.length).to.equal(2);
 
                     expect(messages[0].message).to.equal('hi there!');
