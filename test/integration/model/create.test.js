'use strict';

/* jshint -W030 */
/* jshint -W110 */
var chai = require('chai')
  , sinon = require('sinon')
  , Sequelize = require('../../../index')
  , Promise = Sequelize.Promise
  , expect = chai.expect
  , Support = require(__dirname + '/../support')
  , DataTypes = require(__dirname + '/../../../lib/data-types')
  , dialect = Support.getTestDialect()
  , _ = require('lodash')
  , assert = require('assert')
  , current = Support.sequelize;

describe(Support.getTestDialectTeaser('Model'), function() {
  beforeEach(function() {
    return Support.prepareTransactionTest(this.sequelize).bind(this).then(function(sequelize) {
      this.sequelize = sequelize;

      this.User = this.sequelize.define('User', {
        username: DataTypes.STRING,
        secretValue: DataTypes.STRING,
        data: DataTypes.STRING,
        intVal: DataTypes.INTEGER,
        theDate: DataTypes.DATE,
        aBool: DataTypes.BOOLEAN,
        uniqueName: { type: DataTypes.STRING, unique: true }
      });
      this.Account = this.sequelize.define('Account', {
        accountName: DataTypes.STRING
      });
      this.Student = this.sequelize.define('Student', {
          no: {type: DataTypes.INTEGER, primaryKey: true},
          name: {type: DataTypes.STRING, allowNull: false}
      });

      return this.sequelize.sync({ force: true });
    });
  });

  describe('findOrCreate', function() {
    if (current.dialect.supports.transactions) {
      it('supports transactions', function() {
        var self = this;
        return this.sequelize.transaction().then(function(t) {
          return self.User.findOrCreate({
            where: {
              username: 'Username'
            },
            defaults: {
              data: 'some data'
            },
            transaction: t
          }).then(function() {
            return self.User.count().then(function(count) {
             expect(count).to.equal(0);
              return t.commit().then(function() {
                return self.User.count().then(function(count) {
                  expect(count).to.equal(1);
                });
              });
            });
          });
        });
      });

      it('supports more than one models per transaction', function() {
        var self = this;
        return this.sequelize.transaction().then(function(t) {
          return self.User.findOrCreate({ where: { username: 'Username'}, defaults: { data: 'some data' }, transaction: t }).then(function() {
            return self.Account.findOrCreate({ where: { accountName: 'accountName'}, transaction: t}).then(function() {
              return t.commit();
            });
          });
        });
      });
    }

    it('should error correctly when defaults contain a unique key', function () {
      var User = this.sequelize.define('user', {
        objectId: {
          type: DataTypes.STRING,
          unique: true
        },
        username: {
          type: DataTypes.STRING,
          unique: true
        }
      });

      return User.sync({force: true}).then(function () {
        return User.create({
          username: 'gottlieb'
        });
      }).then(function () {
        return expect(User.findOrCreate({
          where: {
            objectId: 'asdasdasd'
          },
          defaults: {
            username: 'gottlieb'
          }
        })).to.eventually.be.rejectedWith(Sequelize.UniqueConstraintError);
      });
    });

    it('should work with undefined uuid primary key in where', function () {
      var User = this.sequelize.define('User', {
        id: {
          type: DataTypes.UUID,
          primaryKey: true,
          allowNull: false,
          defaultValue: DataTypes.UUIDV4
        },
        name: {
          type: DataTypes.STRING
        }
      });

      return User.sync({force: true}).then(function () {
        return User.findOrCreate({
          where: {
            id: undefined
          },
          defaults: {
            name: Math.random().toString()
          }
        });
      });
    });

    if (['sqlite', 'mssql'].indexOf(current.dialect.name) === -1) {
      it('should not deadlock with no existing entries and no outer transaction', function () {
        var User = this.sequelize.define('User', {
          email: {
            type: DataTypes.STRING,
            unique: 'company_user_email'
          },
          companyId: {
            type: DataTypes.INTEGER,
            unique: 'company_user_email'
          }
        });

        return User.sync({force: true}).then(function () {
          return Promise.map(_.range(50), function (i) {
            return User.findOrCreate({
              where: {
                email: 'unique.email.'+i+'@sequelizejs.com',
                companyId: Math.floor(Math.random() * 5)
              }
            });
          });
        });
      });

      it('should not deadlock with existing entries and no outer transaction', function () {
        var User = this.sequelize.define('User', {
          email: {
            type: DataTypes.STRING,
            unique: 'company_user_email'
          },
          companyId: {
            type: DataTypes.INTEGER,
            unique: 'company_user_email'
          }
        });

        return User.sync({force: true}).then(function () {
          return Promise.map(_.range(50), function (i) {
            return User.findOrCreate({
              where: {
                email: 'unique.email.'+i+'@sequelizejs.com',
                companyId: 2
              }
            });
          }).then(function () {
            return Promise.map(_.range(50), function (i) {
              return User.findOrCreate({
                where: {
                  email: 'unique.email.'+i+'@sequelizejs.com',
                  companyId: 2
                }
              });
            });
          });
        });
      });

      it('should not deadlock with concurrency duplicate entries and no outer transaction', function () {
        var User = this.sequelize.define('User', {
          email: {
            type: DataTypes.STRING,
            unique: 'company_user_email'
          },
          companyId: {
            type: DataTypes.INTEGER,
            unique: 'company_user_email'
          }
        });

        return User.sync({force: true}).then(function () {
          return Promise.map(_.range(50), function () {
            return User.findOrCreate({
              where: {
                email: 'unique.email.1@sequelizejs.com',
                companyId: 2
              }
            });
          });
        });
      });
    }
      

    it('should support special characters in defaults', function () {
      var User = this.sequelize.define('user', {
        objectId: {
          type: DataTypes.INTEGER,
          unique: true
        },
        description: {
          type: DataTypes.TEXT
        }
      });

      return User.sync({force: true}).then(function () {
        return User.findOrCreate({
          where: {
            objectId: 1
          },
          defaults: {
            description: '$$ and !! and :: and ? and ^ and * and \''
          }
        });
      });
    });

    it('should support bools in defaults', function () {
      var User = this.sequelize.define('user', {
        objectId: {
          type: DataTypes.INTEGER,
          unique: true
        },
        bool: DataTypes.BOOLEAN
      });

      return User.sync({force: true}).then(function () {
        return User.findOrCreate({
          where: {
            objectId: 1
          },
          defaults: {
            bool: false
          }
        });
      });
    });

    it('returns instance if already existent. Single find field.', function() {
      var self = this,
        data = {
          username: 'Username'
        };

      return this.User.create(data).then(function(user) {
        return self.User.findOrCreate({ where: {
          username: user.username
        }}).spread(function(_user, created) {
          expect(_user.id).to.equal(user.id);
          expect(_user.username).to.equal('Username');
          expect(created).to.be.false;
        });
      });
    });

    it('Returns instance if already existent. Multiple find fields.', function() {
      var self = this,
        data = {
          username: 'Username',
          data: 'ThisIsData'
        };

      return this.User.create(data).then(function(user) {
        return self.User.findOrCreate({where: data}).spread(function(_user, created) {
          expect(_user.id).to.equal(user.id);
          expect(_user.username).to.equal('Username');
          expect(_user.data).to.equal('ThisIsData');
          expect(created).to.be.false;
        });
      });
    });

    it('does not include exception catcher in response', function() {
      var self = this
        , data = {
            username: 'Username',
            data: 'ThisIsData'
          };

      return self.User.findOrCreate({
        where: data,
        defaults: {}
      }).spread(function(user, created) {
        expect(user.dataValues.sequelize_caught_exception).to.be.undefined;
      }).then(function () {
        return self.User.findOrCreate({
          where: data,
          defaults: {}
        }).spread(function(user, created) {
          expect(user.dataValues.sequelize_caught_exception).to.be.undefined;
        });
      });
    });

    it('creates new instance with default value.', function() {
      var data = {
          username: 'Username'
        },
        default_values = {
          data: 'ThisIsData'
        };

      return this.User.findOrCreate({ where: data, defaults: default_values}).spread(function(user, created) {
        expect(user.username).to.equal('Username');
        expect(user.data).to.equal('ThisIsData');
        expect(created).to.be.true;
      });
    });

    it('supports .or() (only using default values)', function() {
      return this.User.findOrCreate({
        where: Sequelize.or({username: 'Fooobzz'}, {secretValue: 'Yolo'}),
        defaults: {username: 'Fooobzz', secretValue: 'Yolo'}
      }).spread(function(user, created) {
        expect(user.username).to.equal('Fooobzz');
        expect(user.secretValue).to.equal('Yolo');
        expect(created).to.be.true;
      });
    });

    if (current.dialect.supports.transactions) {
      it('should release transaction when meeting errors', function() {
          var self = this;

          var test = function(times) {
              if (times > 10) {
                  return true;
              }
              return self.Student.findOrCreate({
                where: {
                  no: 1
                }
              })
              .timeout(1000)
              .catch (Promise.TimeoutError, function(e) {
                  throw new Error(e);
              })
              .catch (Sequelize.ValidationError, function() {
                  return test(times + 1);
              });
          };

          return test(0);
      });
    }

    describe('several concurrent calls', function() {
      if (current.dialect.supports.transactions) {
        it('works with a transaction', function() {
          return this.sequelize.transaction().bind(this).then(function(transaction) {
            return Promise.join(
              this.User.findOrCreate({ where: { uniqueName: 'winner' }, transaction: transaction }),
              this.User.findOrCreate({ where: { uniqueName: 'winner' }, transaction: transaction }),
              function(first, second) {
                 var firstInstance = first[0]
                , firstCreated = first[1]
                , secondInstance = second[0]
                , secondCreated = second[1];

                // Depending on execution order and MAGIC either the first OR the second call should return true
                expect(firstCreated ? !secondCreated : secondCreated).to.be.ok; // XOR

                expect(firstInstance).to.be.ok;
                expect(secondInstance).to.be.ok;

                expect(firstInstance.id).to.equal(secondInstance.id);

                return transaction.commit();
              }
            );
          });
        });
      }

      (dialect !== 'sqlite' && dialect !== 'mssql' ? it : it.skip)('should not fail silently with concurrency higher than pool, a unique constraint and a create hook resulting in mismatched values', function() {
        var User = this.sequelize.define('user', {
          username: {
            type: DataTypes.STRING,
            unique: true,
            field: 'user_name'
          }
        });

        User.beforeCreate(instance => {
          instance.set('username', instance.get('username').trim());
        });

        let spy = sinon.spy();

        let names = [
          'mick ',
          'mick ',
          'mick ',
          'mick ',
          'mick ',
          'mick ',
          'mick '
        ];

        return User.sync({force: true}).then(() => {
          return Promise.all(
            names.map(username => {
              return User.findOrCreate({where: {username}}).catch(err => {
                spy();
                expect(err.message).to.equal(`user#findOrCreate: value used for username was not equal for both the find and the create calls, 'mick ' vs 'mick'`);
              });
            })
          );
        }).then(() => {
          expect(spy).to.have.been.called;
        });
      });

      (dialect !== 'sqlite' ? it : it.skip)('should error correctly when defaults contain a unique key without a transaction', function () {
        var User = this.sequelize.define('user', {
          objectId: {
            type: DataTypes.STRING,
            unique: true
          },
          username: {
            type: DataTypes.STRING,
            unique: true
          }
        });

        return User.sync({force: true}).then(function () {
          return User.create({
            username: 'gottlieb'
          });
        }).then(function () {
          return Promise.join(
            User.findOrCreate({
              where: {
                objectId: 'asdasdasd'
              },
              defaults: {
                username: 'gottlieb'
              }
            }).then(function () {
              throw new Error('I should have ben rejected');
            }).catch(function (err) {
              expect(err instanceof Sequelize.UniqueConstraintError).to.be.ok;
              expect(err.fields).to.be.ok;
            }),
            User.findOrCreate({
              where: {
                objectId: 'asdasdasd'
              },
              defaults: {
                username: 'gottlieb'
              }
            }).then(function () {
              throw new Error('I should have ben rejected');
            }).catch(function (err) {
              expect(err instanceof Sequelize.UniqueConstraintError).to.be.ok;
              expect(err.fields).to.be.ok;
            })
          );
        });
      });

      // Creating two concurrent transactions and selecting / inserting from the same table throws sqlite off
      (dialect !== 'sqlite' ? it : it.skip)('works without a transaction', function() {
        return Promise.join(
          this.User.findOrCreate({ where: { uniqueName: 'winner' }}),
          this.User.findOrCreate({ where: { uniqueName: 'winner' }}),
          function(first, second) {
            var firstInstance = first[0]
              , firstCreated = first[1]
              , secondInstance = second[0]
              , secondCreated = second[1];

            // Depending on execution order and MAGIC either the first OR the second call should return true
            expect(firstCreated ? !secondCreated : secondCreated).to.be.ok; // XOR

            expect(firstInstance).to.be.ok;
            expect(secondInstance).to.be.ok;

            expect(firstInstance.id).to.equal(secondInstance.id);
          }
        );
      });
    });
  });

  describe('findCreateFind', function () {
    (dialect !== 'sqlite' ? it : it.skip)('should work with multiple concurrent calls', function () {
      return Promise.join(
        this.User.findOrCreate({ where: { uniqueName: 'winner' }}),
        this.User.findOrCreate({ where: { uniqueName: 'winner' }}),
        this.User.findOrCreate({ where: { uniqueName: 'winner' }}),
        function(first, second, third) {
          var firstInstance = first[0]
            , firstCreated = first[1]
            , secondInstance = second[0]
            , secondCreated = second[1]
            , thirdInstance = third[0]
            , thirdCreated = third[1];

          expect([firstCreated, secondCreated, thirdCreated].filter(function (value) {
            return value;
          }).length).to.equal(1);

          expect(firstInstance).to.be.ok;
          expect(secondInstance).to.be.ok;
          expect(thirdInstance).to.be.ok;

          expect(firstInstance.id).to.equal(secondInstance.id);
          expect(secondInstance.id).to.equal(thirdInstance.id);
        }
      );
    });
  });

  describe('create', function() {
    it('works with non-integer primary keys with a default value', function() {
      var User = this.sequelize.define('User', {
        'id': {
          primaryKey: true,
          type: DataTypes.UUID,
          defaultValue: DataTypes.UUIDV4
        },
        'email': {
          type: DataTypes.UUID,
          defaultValue: DataTypes.UUIDV4
        }
      });

      return this.sequelize.sync({force: true}).then(function() {
        return User.create({}).then(function(user) {
          expect(user).to.be.ok;
          expect(user.id).to.be.ok;
        });
      });
    });

    it('should return an error for a unique constraint error', function() {
      var User = this.sequelize.define('User', {
        'email': {
          type: DataTypes.STRING,
          unique: { name: 'email', msg: 'Email is already registered.' },
          validate: {
            notEmpty: true,
            isEmail: true
          }
        }
      });

      return this.sequelize.sync({force: true}).then(function() {
        return User.create({email: 'hello@sequelize.com'}).then(function() {
          return User.create({email: 'hello@sequelize.com'}).then(function() {
            assert(false);
          }).catch(function(err) {
            expect(err).to.be.ok;
            expect(err).to.be.an.instanceof(Error);
          });
        });
      });
    });

    it('works without any primary key', function() {
      var Log = this.sequelize.define('log', {
        level: DataTypes.STRING
      });

      Log.removeAttribute('id');

      return this.sequelize.sync({force: true}).then(function() {
        return Promise.join(
          Log.create({level: 'info'}),
          Log.bulkCreate([
            {level: 'error'},
            {level: 'debug'}
          ])
        );
      }).then(function() {
        return Log.findAll();
      }).then(function(logs) {
        logs.forEach(function(log) {
          expect(log.get('id')).not.to.be.ok;
        });
      });
    });

    it('should be able to set createdAt and updatedAt if using silent: true', function () {
      var User = this.sequelize.define('user', {
        name: DataTypes.STRING
      }, {
        timestamps: true
      });

      var createdAt = new Date(2012, 10, 10, 10, 10, 10);
      var updatedAt = new Date(2011, 11, 11, 11, 11, 11);

      return User.sync({force: true}).then(function () {
        return User.create({
          createdAt: createdAt,
          updatedAt: updatedAt
        }, {
          silent: true
        }).then(function (user) {
          expect(createdAt.getTime()).to.equal(user.get('createdAt').getTime());
          expect(updatedAt.getTime()).to.equal(user.get('updatedAt').getTime());

          return User.findOne({
            where: {
              updatedAt: {
                ne: null
              }
            }
          }).then(function (user) {
            expect(createdAt.getTime()).to.equal(user.get('createdAt').getTime());
            expect(updatedAt.getTime()).to.equal(user.get('updatedAt').getTime());
          });
        });
      });
    });

    it('works with custom timestamps with a default value', function() {
      var User = this.sequelize.define('User', {
        username: DataTypes.STRING,
        date_of_birth: DataTypes.DATE,
        email: DataTypes.STRING,
        password: DataTypes.STRING,
        created_time: {
          type: DataTypes.DATE,
          allowNull: true,
          defaultValue: DataTypes.NOW
        },
        updated_time: {
          type: DataTypes.DATE,
          allowNull: true,
          defaultValue: DataTypes.NOW
        }
      }, {
        createdAt: 'created_time',
        updatedAt: 'updated_time',
        tableName: 'users',
        underscored: true,
        freezeTableName: true,
        force: false
      });

      return this.sequelize.sync({force: true}).then(function() {
        return User.create({}).then(function(user) {
          expect(user).to.be.ok;
          expect(user.created_time).to.be.ok;
          expect(user.updated_time).to.be.ok;
        });
      });
    });

    it('works with custom timestamps and underscored', function() {
      var User = this.sequelize.define('User', {

      }, {
        createdAt: 'createdAt',
        updatedAt: 'updatedAt',
        underscored: true
      });

      return this.sequelize.sync({force: true}).then(function() {
        return User.create({}).then(function(user) {
          expect(user).to.be.ok;
          expect(user.createdAt).to.be.ok;
          expect(user.updatedAt).to.be.ok;

          expect(user.created_at).not.to.be.ok;
          expect(user.updated_at).not.to.be.ok;
        });
      });
    });

    if (current.dialect.supports.transactions) {
      it('supports transactions', function() {
        var self = this;
        return this.sequelize.transaction().then(function(t) {
          return self.User.create({ username: 'user' }, { transaction: t }).then(function() {
            return self.User.count().then(function(count) {
              expect(count).to.equal(0);
              return t.commit().then(function() {
                return self.User.count().then(function(count) {
                  expect(count).to.equal(1);
                });
              });
            });
          });
        });
      });
    }

    if (current.dialect.supports.returnValues) {
      describe('return values', function () {
        it('should make the autoincremented values available on the returned instances', function () {
          var User = this.sequelize.define('user', {});

          return User.sync({force: true}).then(function () {
            return User.create({}, {returning: true}).then(function (user) {
              expect(user.get('id')).to.be.ok;
              expect(user.get('id')).to.equal(1);
            });
          });
        });

        it('should make the autoincremented values available on the returned instances with custom fields', function () {
          var User = this.sequelize.define('user', {
            maId: {
              type: DataTypes.INTEGER,
              primaryKey: true,
              autoIncrement: true,
              field: 'yo_id'
            }
          });

          return User.sync({force: true}).then(function () {
            return User.create({}, {returning: true}).then(function (user) {
              expect(user.get('maId')).to.be.ok;
              expect(user.get('maId')).to.equal(1);
            });
          });
        });
      });
    }

    it('is possible to use casting when creating an instance', function() {
      var self = this
        , type = dialect === 'mysql' ? 'signed' : 'integer'
        , match = false;

      return this.User.create({
        intVal: this.sequelize.cast('1', type)
      }, {
        logging: function(sql) {
          expect(sql).to.match(new RegExp("CAST\\(N?'1' AS " + type.toUpperCase() + '\\)'));
          match = true;
        }
      }).then(function(user) {
        return self.User.findById(user.id).then(function(user) {
          expect(user.intVal).to.equal(1);
          expect(match).to.equal(true);
        });
      });
    });

    it('is possible to use casting multiple times mixed in with other utilities', function() {
      var self = this
        , type = this.sequelize.cast(this.sequelize.cast(this.sequelize.literal('1-2'), 'integer'), 'integer')
        , match = false;

      if (dialect === 'mysql') {
        type = this.sequelize.cast(this.sequelize.cast(this.sequelize.literal('1-2'), 'unsigned'), 'signed');
      }

      return this.User.create({
        intVal: type
      }, {
        logging: function(sql) {
          if (dialect === 'mysql') {
            expect(sql).to.contain('CAST(CAST(1-2 AS UNSIGNED) AS SIGNED)');
          } else {
            expect(sql).to.contain('CAST(CAST(1-2 AS INTEGER) AS INTEGER)');
          }
          match = true;
        }
      }).then(function(user) {
        return self.User.findById(user.id).then(function(user) {
          expect(user.intVal).to.equal(-1);
          expect(match).to.equal(true);
        });
      });
    });

    it('is possible to just use .literal() to bypass escaping', function() {
      var self = this;

      return this.User.create({
        intVal: this.sequelize.literal('CAST(1-2 AS ' + (dialect === 'mysql' ? 'SIGNED' : 'INTEGER') + ')')
      }).then(function(user) {
        return self.User.findById(user.id).then(function(user) {
          expect(user.intVal).to.equal(-1);
        });
      });
    });

    it('is possible to use funtions when creating an instance', function() {
      var self = this;
      return this.User.create({
        secretValue: this.sequelize.fn('upper', 'sequelize')
      }).then(function(user) {
        return self.User.findById(user.id).then(function(user) {
          expect(user.secretValue).to.equal('SEQUELIZE');
        });
      });
    });

    it('should work with a non-id named uuid primary key columns', function() {
      var Monkey = this.sequelize.define('Monkey', {
        monkeyId: { type: DataTypes.UUID, primaryKey: true, defaultValue: DataTypes.UUIDV4, allowNull: false }
      });

      return this.sequelize.sync({force: true}).then(function() {
        return Monkey.create();
      }).then(function(monkey) {
        expect(monkey.get('monkeyId')).to.be.ok;
      });
    });

    it('is possible to use functions as default values', function() {
      var self = this
        , userWithDefaults;

      if (dialect.indexOf('postgres') === 0) {
        return this.sequelize.query('CREATE EXTENSION IF NOT EXISTS "uuid-ossp"').then(function() {
          userWithDefaults = self.sequelize.define('userWithDefaults', {
            uuid: {
              type: 'UUID',
              defaultValue: self.sequelize.fn('uuid_generate_v4')
            }
          });

          return userWithDefaults.sync({force: true}).then(function() {
            return userWithDefaults.create({}).then(function(user) {
              // uuid validation regex taken from http://stackoverflow.com/a/13653180/800016
              expect(user.uuid).to.match(/^[0-9a-f]{8}-[0-9a-f]{4}-[1-5][0-9a-f]{3}-[89ab][0-9a-f]{3}-[0-9a-f]{12}$/i);
            });
          });
        });
      } else if (dialect === 'sqlite') {
        // The definition here is a bit hacky. sqlite expects () around the expression for default values, so we call a function without a name
        // to enclose the date function in (). http://www.sqlite.org/syntaxdiagrams.html#column-constraint
        userWithDefaults = self.sequelize.define('userWithDefaults', {
          year: {
            type: Sequelize.STRING,
            defaultValue: self.sequelize.fn('', self.sequelize.fn('date', 'now'))
          }
        });

        return userWithDefaults.sync({force: true}).then(function() {
          return userWithDefaults.create({}).then(function(user) {
            return userWithDefaults.findById(user.id).then(function(user) {
              var now = new Date()
                , pad = function(number) {
                  if (number > 9) {
                    return number;
                  }
                  return '0' + number;
                };

              expect(user.year).to.equal(now.getUTCFullYear() + '-' + pad(now.getUTCMonth() + 1) + '-' + pad(now.getUTCDate()));
            });
          });
        });
      } else {
        // functions as default values are not supported in mysql, see http://stackoverflow.com/a/270338/800016
        return void(0);
      }
    });

    it('casts empty arrays correctly for postgresql insert', function() {
      if (dialect !== 'postgres') {
        expect('').to.equal('');
        return void(0);
      }

      var User = this.sequelize.define('UserWithArray', {
        myvals: { type: Sequelize.ARRAY(Sequelize.INTEGER) },
        mystr: { type: Sequelize.ARRAY(Sequelize.STRING) }
      });

      var test = false;
      return User.sync({force: true}).then(function() {
        return User.create({myvals: [], mystr: []}, {
          logging: function(sql) {
            test = true;
            expect(sql.indexOf('ARRAY[]::INTEGER[]')).to.be.above(-1);
            expect(sql.indexOf('ARRAY[]::VARCHAR(255)[]')).to.be.above(-1);
          }
        });
      }).then(function() {
        expect(test).to.be.true;
      });
    });

    it('casts empty array correct for postgres update', function() {
      if (dialect !== 'postgres') {
        expect('').to.equal('');
        return void(0);
      }

      var User = this.sequelize.define('UserWithArray', {
        myvals: { type: Sequelize.ARRAY(Sequelize.INTEGER) },
        mystr: { type: Sequelize.ARRAY(Sequelize.STRING) }
      });
      var test = false;

      return User.sync({force: true}).then(function() {
        return User.create({myvals: [1, 2, 3, 4], mystr: ['One', 'Two', 'Three', 'Four']}).then(function(user) {
          user.myvals = [];
          user.mystr = [];
          return user.save({
            logging: function(sql) {
              test = true;
              expect(sql.indexOf('ARRAY[]::INTEGER[]')).to.be.above(-1);
              expect(sql.indexOf('ARRAY[]::VARCHAR(255)[]')).to.be.above(-1);
            }
          });
        });
      }).then(function() {
        expect(test).to.be.true;
      });
    });

    it("doesn't allow duplicated records with unique:true", function() {
      var self = this
        , User = this.sequelize.define('UserWithUniqueUsername', {
            username: { type: Sequelize.STRING, unique: true }
          });

      return User.sync({ force: true }).then(function() {
        return User.create({ username: 'foo' }).then(function() {
          return User.create({ username: 'foo' }).catch(self.sequelize.UniqueConstraintError, function(err) {
            expect(err).to.be.ok;
          });
        });
      });
    });

    it('raises an error if created object breaks definition contraints', function() {
      var UserNull = this.sequelize.define('UserWithNonNullSmth', {
        username: { type: Sequelize.STRING, unique: true },
        smth: { type: Sequelize.STRING, allowNull: false }
      });

      this.sequelize.options.omitNull = false;

      return UserNull.sync({ force: true }).then(function() {
        return UserNull.create({ username: 'foo2', smth: null }).catch(function(err) {
          expect(err).to.exist;
          expect(err.get('smth')[0].path).to.equal('smth');
          if (dialect === 'mysql') {
            // We need to allow two different errors for MySQL, see:
            // http://dev.mysql.com/doc/refman/5.0/en/server-sql-mode.html#sqlmode_strict_trans_tables
            expect(err.get('smth')[0].type).to.match(/notNull Violation/);
          }
          else if (dialect === 'sqlite') {
            expect(err.get('smth')[0].type).to.match(/notNull Violation/);
          } else {
            expect(err.get('smth')[0].type).to.match(/notNull Violation/);
          }
        });
      });
    });
    it('raises an error if created object breaks definition contraints', function() {
      var self = this
        , UserNull = this.sequelize.define('UserWithNonNullSmth', {
            username: { type: Sequelize.STRING, unique: true },
            smth: { type: Sequelize.STRING, allowNull: false }
          });

      this.sequelize.options.omitNull = false;

      return UserNull.sync({ force: true }).then(function() {
        return UserNull.create({ username: 'foo', smth: 'foo' }).then(function() {
          return UserNull.create({ username: 'foo', smth: 'bar' }).catch (self.sequelize.UniqueConstraintError, function(err) {
            expect(err).to.be.ok;
          });
        });
      });
    });

    it('raises an error if saving an empty string into a column allowing null or URL', function() {
      var StringIsNullOrUrl = this.sequelize.define('StringIsNullOrUrl', {
        str: { type: Sequelize.STRING, allowNull: true, validate: { isURL: true } }
      });

      this.sequelize.options.omitNull = false;

      return StringIsNullOrUrl.sync({ force: true }).then(function() {
        return StringIsNullOrUrl.create({ str: null }).then(function(str1) {
          expect(str1.str).to.be.null;
          return StringIsNullOrUrl.create({ str: 'http://sequelizejs.org' }).then(function(str2) {
            expect(str2.str).to.equal('http://sequelizejs.org');
            return StringIsNullOrUrl.create({ str: '' }).catch(function(err) {
              expect(err).to.exist;
              expect(err.get('str')[0].message).to.match(/Validation isURL on str failed/);
            });
          });
        });
      });
    });

    it('raises an error if you mess up the datatype', function() {
      var self = this;
      expect(function() {
        self.sequelize.define('UserBadDataType', {
          activity_date: Sequelize.DATe
        });
      }).to.throw(Error, 'Unrecognized data type for field activity_date');

      expect(function() {
        self.sequelize.define('UserBadDataType', {
          activity_date: {type: Sequelize.DATe}
        });
      }).to.throw(Error, 'Unrecognized data type for field activity_date');
    });

    it('sets a 64 bit int in bigint', function() {
      var User = this.sequelize.define('UserWithBigIntFields', {
        big: Sequelize.BIGINT
      });

      return User.sync({ force: true }).then(function() {
        return User.create({ big: '9223372036854775807' }).then(function(user) {
          expect(user.big).to.be.equal('9223372036854775807');
        });
      });
    });

    it('sets auto increment fields', function() {
      var User = this.sequelize.define('UserWithAutoIncrementField', {
        userid: { type: Sequelize.INTEGER, autoIncrement: true, primaryKey: true, allowNull: false }
      });

      return User.sync({ force: true }).then(function() {
        return User.create({}).then(function(user) {
          expect(user.userid).to.equal(1);
          return User.create({}).then(function(user) {
            expect(user.userid).to.equal(2);
          });
        });
      });
    });

    it('allows the usage of options as attribute', function() {
      var User = this.sequelize.define('UserWithNameAndOptions', {
        name: Sequelize.STRING,
        options: Sequelize.TEXT
      });

      var options = JSON.stringify({ foo: 'bar', bar: 'foo' });

      return User.sync({ force: true }).then(function() {
        return User
          .create({ name: 'John Doe', options: options })
          .then(function(user) {
            expect(user.options).to.equal(options);
          });
      });
    });

    //Oracle - identifier too long
    it('allows sql logging', function() {
      var User = this.sequelize.define('UserWithUniqueNameAndNonNullSmth', {
        name: {type: Sequelize.STRING, unique: true},
        smth: {type: Sequelize.STRING, allowNull: false}
      });

      var test = false;
      return User.sync({ force: true }).then(function() {
        return User
          .create({ name: 'Fluffy Bunny', smth: 'else' }, {
            logging: function(sql) {
              expect(sql).to.exist;
              test = true;
              expect(sql.toUpperCase().indexOf('INSERT')).to.be.above(-1);
            }
          });
      }).then(function() {
        expect(test).to.be.true;
      })
      .catch (error => {
        //We catch to don't throw the ORA-00972 identifier too long error
        console.log(error.message);
        if (error.message.indexOf('ORA-00972') === -1) {
          throw error;
        }
      });
    });

    it('should only store the values passed in the whitelist', function() {
      var self = this
        , data = { username: 'Peter', secretValue: '42' };

      return this.User.create(data, { fields: ['username'] }).then(function(user) {
        return self.User.findById(user.id).then(function(_user) {
          expect(_user.username).to.equal(data.username);
          expect(_user.secretValue).not.to.equal(data.secretValue);
          expect(_user.secretValue).to.equal(null);
        });
      });
    });

    it('should store all values if no whitelist is specified', function() {
      var self = this
        , data = { username: 'Peter', secretValue: '42' };

      return this.User.create(data).then(function(user) {
        return self.User.findById(user.id).then(function(_user) {
          expect(_user.username).to.equal(data.username);
          expect(_user.secretValue).to.equal(data.secretValue);
        });
      });
    });

    it('can omit autoincremental columns', function() {
      var self = this
        , data = { title: 'Iliad' }
        , dataTypes = [Sequelize.INTEGER, Sequelize.BIGINT]
        , sync = []
        , promises = []
        , books = [];

      dataTypes.forEach(function(dataType, index) {
        books[index] = self.sequelize.define('Book' + index, {
          id: { type: dataType, primaryKey: true, autoIncrement: true },
          title: Sequelize.TEXT
        });
      });

      books.forEach(function(b) {
        sync.push(b.sync({ force: true }));
      });

      return Promise.all(sync).then(function() {
        books.forEach(function(b, index) {
          promises.push(b.create(data).then(function(book) {
            expect(book.title).to.equal(data.title);
            expect(book.author).to.equal(data.author);
            expect(books[index].rawAttributes.id.type instanceof dataTypes[index]).to.be.ok;
          }));
        });
        return Promise.all(promises);
      });
    });

    it('saves data with single quote', function() {
      var quote = "single'quote"
        , self = this;

      return this.User.create({ data: quote }).then(function(user) {
        expect(user.data).to.equal(quote);
        return self.User.find({where: { id: user.id }}).then(function(user) {
          expect(user.data).to.equal(quote);
        });
      });
    });

    it('saves data with double quote', function() {
      var quote = 'double"quote'
        , self = this;

      return this.User.create({ data: quote }).then(function(user) {
        expect(user.data).to.equal(quote);
        return self.User.find({where: { id: user.id }}).then(function(user) {
          expect(user.data).to.equal(quote);
        });
      });
    });

    it('saves stringified JSON data', function() {
      var json = JSON.stringify({ key: 'value' })
        , self = this;

      return this.User.create({ data: json }).then(function(user) {
        expect(user.data).to.equal(json);
        return self.User.find({where: { id: user.id }}).then(function(user) {
          expect(user.data).to.equal(json);
        });
      });
    });

    it('stores the current date in createdAt', function() {
      return this.User.create({ username: 'foo' }).then(function(user) {
        expect(parseInt(+user.createdAt / 5000, 10)).to.be.closeTo(parseInt(+new Date() / 5000, 10), 1.5);
      });
    });

    it('allows setting custom IDs', function() {
      var self = this;
      return this.User.create({ id: 42 }).then(function(user) {
        expect(user.id).to.equal(42);
        return self.User.findById(42).then(function(user) {
          expect(user).to.exist;
        });
      });
    });

    it('should allow blank creates (with timestamps: false)', function() {
      var Worker = this.sequelize.define('Worker', {}, {timestamps: false});
      return Worker.sync().then(function() {
        return Worker.create({}, {fields: []}).then(function(worker) {
          expect(worker).to.be.ok;
        });
      });
    });

    it('should allow truly blank creates', function() {
      var Worker = this.sequelize.define('Worker', {}, {timestamps: false});
      return Worker.sync().then(function() {
        return Worker.create({}, {fields: []}).then(function(worker) {
          expect(worker).to.be.ok;
        });
      });
    });

    it('should only set passed fields', function() {
      var User = this.sequelize.define('User', {
        'email': {
          type: DataTypes.STRING
        },
        'name': {
          type: DataTypes.STRING
        }
      });

      return this.sequelize.sync({force: true}).then(function() {
        return User.create({
          name: 'Yolo Bear',
          email: 'yolo@bear.com'
        }, {
          fields: ['name']
        }).then(function(user) {
          expect(user.name).to.be.ok;
          expect(user.email).not.to.be.ok;
          return User.findById(user.id).then(function(user) {
            expect(user.name).to.be.ok;
            expect(user.email).not.to.be.ok;
          });
        });
      });
    });

    it('Works even when SQL query has a values of transaction keywords such as BEGIN TRANSACTION', function () {
      const Task = this.sequelize.define('task', {
        title: DataTypes.STRING
      });
      return Task.sync({ force: true })
        .then(() => {
          return Sequelize.Promise.all([
            Task.create({ title: 'BEGIN TRANSACTION' }),
            Task.create({ title: 'COMMIT TRANSACTION' }),
            Task.create({ title: 'ROLLBACK TRANSACTION' }),
            Task.create({ title: 'SAVE TRANSACTION' }),
          ]);
        })
        .then(newTasks => {
          expect(newTasks).to.have.lengthOf(4);
          expect(newTasks[0].title).to.equal('BEGIN TRANSACTION');
          expect(newTasks[1].title).to.equal('COMMIT TRANSACTION');
          expect(newTasks[2].title).to.equal('ROLLBACK TRANSACTION');
          expect(newTasks[3].title).to.equal('SAVE TRANSACTION');
        });
    });

    describe('enums', function() {
      it('correctly restores enum values', function() {
        var self = this
          , Item = self.sequelize.define('Item', {
              state: { type: Sequelize.ENUM, values: ['available', 'in_cart', 'shipped'] }
            });

        return Item.sync({ force: true }).then(function() {
          return Item.create({ state: 'available' }).then(function(_item) {
            return Item.find({ where: { state: 'available' }}).then(function(item) {
              expect(item.id).to.equal(_item.id);
            });
          });
        });
      });

      it('allows null values', function() {
        var Enum = this.sequelize.define('Enum', {
          state: {
            type: Sequelize.ENUM,
            values: ['happy', 'sad'],
            allowNull: true
          }
        });

        return Enum.sync({ force: true }).then(function() {
          return Enum.create({state: null}).then(function(_enum) {
            expect(_enum.state).to.be.null;
          });
        });
      });

      describe('when defined via { field: Sequelize.ENUM }', function() {
        it('allows values passed as parameters', function() {
          var Enum = this.sequelize.define('Enum', {
            state: Sequelize.ENUM('happy', 'sad')
          });

          return Enum.sync({ force: true }).then(function() {
            return Enum.create({ state: 'happy' });
          });
        });

        it('allows values passed as an array', function() {
          var Enum = this.sequelize.define('Enum', {
            state: Sequelize.ENUM(['happy', 'sad'])
          });

          return Enum.sync({ force: true }).then(function() {
            return Enum.create({ state: 'happy' });
          });
        });
      });

      describe('when defined via { field: { type: Sequelize.ENUM } }', function() {
        it('allows values passed as parameters', function() {
          var Enum = this.sequelize.define('Enum', {
            state: {
              type: Sequelize.ENUM('happy', 'sad')
            }
          });

          return Enum.sync({ force: true }).then(function() {
            return Enum.create({ state: 'happy' });
          });
        });

        it('allows values passed as an array', function() {
          var Enum = this.sequelize.define('Enum', {
            state: {
              type: Sequelize.ENUM(['happy', 'sad'])
            }
          });

          return Enum.sync({ force: true }).then(function() {
            return Enum.create({ state: 'happy' });
          });
        });
      });

      describe('can safely sync multiple times', function() {
        it('through the factory', function() {
          var Enum = this.sequelize.define('Enum', {
            state: {
              type: Sequelize.ENUM,
              values: ['happy', 'sad'],
              allowNull: true
            }
          });

          return Enum.sync({ force: true }).then(function() {
            return Enum.sync().then(function() {
              return Enum.sync({ force: true });
            });
          });
        });

        it('through sequelize', function() {
          var self = this;
          /* jshint ignore:start */
          var Enum = this.sequelize.define('Enum', {
            state: {
              type: Sequelize.ENUM,
              values: ['happy', 'sad'],
              allowNull: true
            }
          });
          /* jshint ignore:end */

          return this.sequelize.sync({ force: true }).then(function() {
            return self.sequelize.sync().then(function() {
              return self.sequelize.sync({ force: true });
            });
          });
        });
      });
    });
  });

  describe('bulkCreate', function() {
    if (current.dialect.supports.transactions) {
      it('supports transactions', function() {
        const User = this.sequelize.define('User', {
          username: DataTypes.STRING
        });
        let transaction, count1;
        return User.sync({ force: true })
          .then(() => this.sequelize.transaction())
          .then(t => {
            transaction = t;
            return User.bulkCreate([{ username: 'foo' }, { username: 'bar' }], { transaction });
          })
          .then(() => User.count())
          .then((count) => {
            count1 = count;
            return User.count({ transaction });
          })
          .then((count2) => {
              expect(count1).to.equal(0);
              expect(count2).to.equal(2);
              return transaction.rollback();
          });
      });
    }

    it('should be able to set createdAt and updatedAt if using silent: true', function () {
      var User = this.sequelize.define('user', {
        name: DataTypes.STRING
      }, {
        timestamps: true
      });

      var createdAt = new Date(2012, 10, 10, 10, 10, 10);
      var updatedAt = new Date(2011, 11, 11, 11, 11, 11);
      var values = _.map(new Array(10), function () {
        return {
          createdAt: createdAt,
          updatedAt: updatedAt
        };
      });

      return User.sync({force: true}).then(function () {
        return User.bulkCreate(values, {
          silent: true
        }).then(function () {
          return User.findAll({
            where: {
              updatedAt: {
                ne: null
              }
            }
          }).then(function (users) {
            users.forEach(function (user) {
              expect(createdAt.getTime()).to.equal(user.get('createdAt').getTime());
              expect(updatedAt.getTime()).to.equal(user.get('updatedAt').getTime());
            });
          });
        });
      });
    });

    it('should not fail on validate: true and individualHooks: true', function () {
      var User = this.sequelize.define('user', {
        name: Sequelize.STRING
      });

      return User.sync({force: true}).then(function () {
        return User.bulkCreate([
          {name: 'James'}
        ], {validate: true, individualHooks: true});
      });
    });

    it('should not insert NULL for unused fields', function () {
      var Beer = this.sequelize.define('Beer', {
          style: Sequelize.STRING,
          size: Sequelize.INTEGER,
      });

      return Beer.sync({force: true}).then(function () {
        return Beer.bulkCreate([{
            style: 'ipa'
        }], {
          logging: function(sql) {
            if (dialect === 'postgres') {
              expect(sql.indexOf('INSERT INTO "Beers" ("id","style","createdAt","updatedAt") VALUES (DEFAULT')).not.be.equal(-1);
            } else if (dialect === 'mssql') {
              expect(sql.indexOf('INSERT INTO [Beers] ([style],[createdAt],[updatedAt]) VALUES')).not.be.equal(-1);
            } else if (dialect === 'oracle') {
              expect(sql.indexOf('INSERT ALL INTO Beers (style,createdAt,updatedAt)')).not.to.be.equal(-1);
            } else { // mysql, sqlite
              expect(sql.indexOf('INSERT INTO `Beers` (`id`,`style`,`createdAt`,`updatedAt`) VALUES (NULL')).not.be.equal(-1);
            }
          }
        });
      });
    });

    it('properly handles disparate field lists', function() {
      var self = this
        , data = [{username: 'Peter', secretValue: '42', uniqueName: '1' },
                  {username: 'Paul', uniqueName: '2'},
                  {username: 'Steve', uniqueName: '3'}];

      return this.User.bulkCreate(data).then(function() {
        return self.User.findAll({where: {username: 'Paul'}}).then(function(users) {
          expect(users.length).to.equal(1);
          expect(users[0].username).to.equal('Paul');
          expect(users[0].secretValue).to.be.null;
        });
      });
    });

    it('inserts multiple values respecting the white list', function() {
      var self = this
        , data = [{ username: 'Peter', secretValue: '42', uniqueName: '1' },
                  { username: 'Paul', secretValue: '23', uniqueName: '2'}];

      return this.User.bulkCreate(data, { fields: ['username', 'uniqueName'] }).then(function() {
        return self.User.findAll({order: ['id']}).then(function(users) {
          expect(users.length).to.equal(2);
          expect(users[0].username).to.equal('Peter');
          expect(users[0].secretValue).to.be.null;
          expect(users[1].username).to.equal('Paul');
          expect(users[1].secretValue).to.be.null;
        });
      });
    });

    it('should store all values if no whitelist is specified', function() {
      var self = this
        , data = [{ username: 'Peter', secretValue: '42', uniqueName: '1' },
                  { username: 'Paul', secretValue: '23', uniqueName: '2'}];

      return this.User.bulkCreate(data).then(function() {
        return self.User.findAll({order: ['id']}).then(function(users) {
          expect(users.length).to.equal(2);
          expect(users[0].username).to.equal('Peter');
          expect(users[0].secretValue).to.equal('42');
          expect(users[1].username).to.equal('Paul');
          expect(users[1].secretValue).to.equal('23');
        });
      });
    });

    it('should set isNewRecord = false', function() {
      var self = this
        , data = [{ username: 'Peter', secretValue: '42', uniqueName: '1' },
                  { username: 'Paul', secretValue: '23', uniqueName: '2'}];

      return this.User.bulkCreate(data).then(function() {
        return self.User.findAll({order: ['id']}).then(function(users) {
          expect(users.length).to.equal(2);
          users.forEach(function (user) {
            expect(user.isNewRecord).to.equal(false);
          });
        });
      });
    });

    it('saves data with single quote', function() {
      var self = this
        , quote = "Single'Quote"
        , data = [{ username: 'Peter', data: quote, uniqueName: '1'},
                  { username: 'Paul', data: quote, uniqueName: '2'}];

      return this.User.bulkCreate(data).then(function() {
        return self.User.findAll({order: ['id']}).then(function(users) {
          expect(users.length).to.equal(2);
          expect(users[0].username).to.equal('Peter');
          expect(users[0].data).to.equal(quote);
          expect(users[1].username).to.equal('Paul');
          expect(users[1].data).to.equal(quote);
        });
      });
    });

    it('saves data with double quote', function() {
      var self = this
        , quote = 'Double"Quote'
        , data = [{ username: 'Peter', data: quote, uniqueName: '1'},
                  { username: 'Paul', data: quote, uniqueName: '2'}];

      return this.User.bulkCreate(data).then(function() {
        return self.User.findAll({order: ['id']}).then(function(users) {
          expect(users.length).to.equal(2);
          expect(users[0].username).to.equal('Peter');
          expect(users[0].data).to.equal(quote);
          expect(users[1].username).to.equal('Paul');
          expect(users[1].data).to.equal(quote);
        });
      });
    });

    it('saves stringified JSON data', function() {
      var self = this
        , json = JSON.stringify({ key: 'value' })
        , data = [{ username: 'Peter', data: json, uniqueName: '1'},
                  { username: 'Paul', data: json, uniqueName: '2'}];

      return this.User.bulkCreate(data).then(function() {
        return self.User.findAll({order: ['id']}).then(function(users) {
          expect(users.length).to.equal(2);
          expect(users[0].username).to.equal('Peter');
          expect(users[0].data).to.equal(json);
          expect(users[1].username).to.equal('Paul');
          expect(users[1].data).to.equal(json);
        });
      });
    });

    it('properly handles a model with a length column', function() {
      var UserWithLength = this.sequelize.define('UserWithLength', {
        length: Sequelize.INTEGER
      });

      return UserWithLength.sync({force: true}).then(function() {
        return UserWithLength.bulkCreate([{ length: 42}, {length: 11}]);
      });
    });

    it('stores the current date in createdAt', function() {
      var self = this
        , data = [{ username: 'Peter', uniqueName: '1'},
                  { username: 'Paul', uniqueName: '2'}];

      return this.User.bulkCreate(data).then(function() {
        return self.User.findAll({order: ['id']}).then(function(users) {
          expect(users.length).to.equal(2);
          expect(users[0].username).to.equal('Peter');
          expect(parseInt(+users[0].createdAt / 5000, 10)).to.be.closeTo(parseInt(+new Date() / 5000, 10), 1.5);
          expect(users[1].username).to.equal('Paul');
          expect(parseInt(+users[1].createdAt / 5000, 10)).to.be.closeTo(parseInt(+new Date() / 5000, 10), 1.5);
        });
      });
    });

    it('emits an error when validate is set to true', function() {
      var Tasks = this.sequelize.define('Task', {
        name: {
          type: Sequelize.STRING,
          allowNull: false
        },
        code: {
          type: Sequelize.STRING,
          validate: {
            len: [3, 10]
          }
        }
      });

      return Tasks.sync({ force: true }).then(function() {
        return Tasks.bulkCreate([
          {name: 'foo', code: '123'},
          {code: '1234'},
          {name: 'bar', code: '1'}
        ], { validate: true }).catch(function(errors) {
          expect(errors).to.be.instanceof(Promise.AggregateError);
          expect(errors).to.have.length(2);
          expect(errors[0].record.code).to.equal('1234');
          expect(errors[0].errors.get('name')[0].type).to.equal('notNull Violation');
          expect(errors[1].record.name).to.equal('bar');
          expect(errors[1].record.code).to.equal('1');
          expect(errors[1].errors.get('code')[0].message).to.equal('Validation len on code failed');
        });
      });
    });

    it("doesn't emit an error when validate is set to true but our selectedValues are fine", function() {
      var Tasks = this.sequelize.define('Task', {
        name: {
          type: Sequelize.STRING,
          validate: {
            notEmpty: true
          }
        },
        code: {
          type: Sequelize.STRING,
          validate: {
            len: [3, 10]
          }
        }
      });

      return Tasks.sync({ force: true }).then(function() {
        return Tasks.bulkCreate([
          {name: 'foo', code: '123'},
          {code: '1234'}
        ], { fields: ['code'], validate: true });
      });
    });

    it('should allow blank arrays (return immediatly)', function() {
      var Worker = this.sequelize.define('Worker', {});
      return Worker.sync().then(function() {
        return Worker.bulkCreate([]).then(function(workers) {
          expect(workers).to.be.ok;
          expect(workers.length).to.equal(0);
        });
      });
    });

    it('should allow blank creates (with timestamps: false)', function() {
      var Worker = this.sequelize.define('Worker', {}, {timestamps: false});
      return Worker.sync().then(function() {
        return Worker.bulkCreate([{}, {}]).then(function(workers) {
          expect(workers).to.be.ok;
        });
      });
    });

    it('should allow autoincremented attributes to be set', function() {
      var Worker = this.sequelize.define('Worker', {}, {timestamps: false});
      return Worker.sync().then(function() {
        return Worker.bulkCreate([
          {id: 5},
          {id: 10}
        ]).then(function() {
          return Worker.findAll({order: [['id', 'ASC']]}).then(function(workers) {
            expect(workers[0].id).to.equal(5);
            expect(workers[1].id).to.equal(10);
          });
        });
      });
    });

    it('should support schemas', function() {
      var Dummy = this.sequelize.define('Dummy', {
        foo: DataTypes.STRING,
        bar: DataTypes.STRING
      }, {
        schema: 'space1',
        tableName: 'Dummy'
      });

      return this.sequelize.dropAllSchemas().bind(this).then(function() {
        return this.sequelize.createSchema('space1');
      }).then(function() {
        return Dummy.sync({force: true});
      }).then(function() {
        return Dummy.bulkCreate([
          {foo: 'a', bar: 'b'},
          {foo: 'c', bar: 'd'}
        ]);
      });
    });

    if (dialect !== 'postgres' && dialect !== 'mssql' && dialect !== 'oracle') {
      it('should support the ignoreDuplicates option', function() {
        var self = this
          , data = [{ uniqueName: 'Peter', secretValue: '42' },
                    { uniqueName: 'Paul', secretValue: '23' }];

        return this.User.bulkCreate(data, { fields: ['uniqueName', 'secretValue'] }).then(function() {
          data.push({ uniqueName: 'Michael', secretValue: '26' });
          return self.User.bulkCreate(data, { fields: ['uniqueName', 'secretValue'], ignoreDuplicates: true }).then(function() {
            return self.User.findAll({order: ['id']}).then(function(users) {
              expect(users.length).to.equal(3);
              expect(users[0].uniqueName).to.equal('Peter');
              expect(users[0].secretValue).to.equal('42');
              expect(users[1].uniqueName).to.equal('Paul');
              expect(users[1].secretValue).to.equal('23');
              expect(users[2].uniqueName).to.equal('Michael');
              expect(users[2].secretValue).to.equal('26');
            });
          });
        });
      });
    } else {
      it('should throw an error when the ignoreDuplicates option is passed', function() {
        var self = this
          , data = [{ uniqueName: 'Peter', secretValue: '42' },
                    { uniqueName: 'Paul', secretValue: '23' }];

        return this.User.bulkCreate(data, { fields: ['uniqueName', 'secretValue'] }).then(function() {
          data.push({ uniqueName: 'Michael', secretValue: '26' });

          return self.User.bulkCreate(data, { fields: ['uniqueName', 'secretValue'], ignoreDuplicates: true }).catch(function(err) {
            if (dialect === 'mssql') {
              expect(err.message).to.match(/mssql does not support the \'ignoreDuplicates\' option./);
            } else if (dialect === 'oracle') {
              expect(err.message).to.match(/Validation error/);
            } else {
              expect(err.message).to.match(/postgres does not support the \'ignoreDuplicates\' option./);
            }
          });
        });
      });
    }

    if (current.dialect.supports.returnValues) {
      describe('return values', function () {
        it('should make the autoincremented values available on the returned instances', function () {
          var User = this.sequelize.define('user', {});

          return User.sync({force: true}).then(function () {
            return User.bulkCreate([
              {},
              {},
              {}
            ], {returning: true}).then(function (users) {
              expect(users.length).to.be.ok;
              users.forEach(function (user, i) {
                expect(user.get('id')).to.be.ok;
                expect(user.get('id')).to.equal(i+1);
              });
            });
          });
        });

        it('should make the autoincremented values available on the returned instances with custom fields', function () {
          var User = this.sequelize.define('user', {
            maId: {
              type: DataTypes.INTEGER,
              primaryKey: true,
              autoIncrement: true,
              field: 'yo_id'
            }
          });

          return User.sync({force: true}).then(function () {
            return User.bulkCreate([
              {},
              {},
              {}
            ], {returning: true}).then(function (users) {
              expect(users.length).to.be.ok;
              users.forEach(function (user, i) {
                expect(user.get('maId')).to.be.ok;
                expect(user.get('maId')).to.equal(i+1);
              });
            });
          });
        });
      });
    }

    describe('enums', function() {
      it('correctly restores enum values', function() {
        var self = this
          , Item = self.sequelize.define('Item', {
              state: { type: Sequelize.ENUM, values: ['available', 'in_cart', 'shipped'] },
              name: Sequelize.STRING
            });

        return Item.sync({ force: true }).then(function() {
          return Item.bulkCreate([{state: 'in_cart', name: 'A'}, { state: 'available', name: 'B'}]).then(function() {
            return Item.find({ where: { state: 'available' }}).then(function(item) {
              expect(item.name).to.equal('B');
            });
          });
        });
      });
    });

    it('should properly map field names to attribute names', function() {
      var Maya = this.sequelize.define('Maya', {
        name: Sequelize.STRING,
        secret: {
          field: 'secret_given',
          type: Sequelize.STRING
        },
        createdAt: {
            field: 'created_at',
            type: Sequelize.DATE
        },
        updatedAt: {
            field: 'updated_at',
            type: Sequelize.DATE
        }
      });

      var M1 = { id: 1, name: 'Prathma Maya', secret: 'You are on list #1'};
      var M2 = { id: 2, name: 'Dwitiya Maya', secret: 'You are on list #2'};

      return Maya.sync({ force: true }).then(() => Maya.create(M1))
      .then((m) => {
        expect(m.createdAt).to.be.ok;
        expect(m.id).to.be.eql(M1.id);
        expect(m.name).to.be.eql(M1.name);
        expect(m.secret).to.be.eql(M1.secret);

        return Maya.bulkCreate([M2]);
      }).spread((m) => {

        // only attributes are returned, no fields are mixed
        expect(m.createdAt).to.be.ok;
        expect(m.created_at).to.not.exist;
        expect(m.secret_given).to.not.exist;
        expect(m.get('secret_given')).not.to.be.defined;
        expect(m.get('created_at')).not.to.be.defined;

        // values look fine
        expect(m.id).to.be.eql(M2.id);
        expect(m.name).to.be.eql(M2.name);
        expect(m.secret).to.be.eql(M2.secret);
      });
    });

    it('should return autoIncrement primary key (create)', function() {
      var Maya = this.sequelize.define('Maya', {});

      var M1 = {};

      return Maya.sync({ force: true }).then(() => Maya.create(M1, {returning: true}))
      .then((m) => {
        expect(m.id).to.be.eql(1);
      });
    });
  
    //Oracle does not return anything on bulk create, due to the specific form of inserting
    if (dialect !== 'oracle') {
      it('should return autoIncrement primary key (bulkCreate)', function() {
          var Maya = this.sequelize.define('Maya', {});

          var M1 = {};
          var M2 = {};

          return Maya.sync({ force: true }).then(() => Maya.bulkCreate([M1, M2], {returning: true}))
          .then((ms) => {
            expect(ms[0].id).to.be.eql(1);
            expect(ms[1].id).to.be.eql(2);
          });
        });
    }
<<<<<<< HEAD
    });
=======
  });
>>>>>>> 237875f8
    

  it('should support logging', function () {
    var spy = sinon.spy();

    return this.User.create({}, {
      logging: spy
    }).then(function () {
      expect(spy.called).to.be.ok;
    });
  });
});<|MERGE_RESOLUTION|>--- conflicted
+++ resolved
@@ -1920,11 +1920,7 @@
           });
         });
     }
-<<<<<<< HEAD
-    });
-=======
   });
->>>>>>> 237875f8
     
 
   it('should support logging', function () {
