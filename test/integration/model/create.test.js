--- conflicted
+++ resolved
@@ -129,15 +129,9 @@
       });
     });
 
-<<<<<<< HEAD
     if (['sqlite', 'mssql', 'oracle'].indexOf(current.dialect.name) === -1) {
       it('should not deadlock with no existing entries and no outer transaction', function () {
         var User = this.sequelize.define('User', {
-=======
-    if (['sqlite', 'mssql'].indexOf(current.dialect.name) === -1) {
-      it('should not deadlock with no existing entries and no outer transaction', function() {
-        const User = this.sequelize.define('User', {
->>>>>>> c3859940
           email: {
             type: DataTypes.STRING,
             unique: 'company_user_email'
@@ -399,13 +393,8 @@
         });
       }
 
-<<<<<<< HEAD
       (dialect !== 'sqlite' && dialect !== 'mssql' && dialect !== 'oracle' ? it : it.skip)('should not fail silently with concurrency higher than pool, a unique constraint and a create hook resulting in mismatched values', function() {
         var User = this.sequelize.define('user', {
-=======
-      (dialect !== 'sqlite' && dialect !== 'mssql' ? it : it.skip)('should not fail silently with concurrency higher than pool, a unique constraint and a create hook resulting in mismatched values', function() {
-        const User = this.sequelize.define('user', {
->>>>>>> c3859940
           username: {
             type: DataTypes.STRING,
             unique: true,
@@ -1917,7 +1906,6 @@
       it('should return autoIncrement primary key (bulkCreate)', function() {
           var Maya = this.sequelize.define('Maya', {});
 
-<<<<<<< HEAD
           var M1 = {};
           var M2 = {};
 
@@ -1928,20 +1916,6 @@
           });
         });
     }
-=======
-    it('should return autoIncrement primary key (bulkCreate)', function() {
-      const Maya = this.sequelize.define('Maya', {});
-
-      const M1 = {};
-      const M2 = {};
-
-      return Maya.sync({ force: true }).then(() => Maya.bulkCreate([M1, M2], {returning: true}))
-      .then((ms) => {
-        expect(ms[0].id).to.be.eql(1);
-        expect(ms[1].id).to.be.eql(2);
-      });
-    });
->>>>>>> c3859940
   });
     
 
