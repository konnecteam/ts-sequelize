'use strict';

const chai = require('chai'),
  sinon = require('sinon'),
  Sequelize = require('../../../index'),
  Promise = Sequelize.Promise,
  expect = chai.expect,
  Support = require(__dirname + '/../support'),
  DataTypes = require(__dirname + '/../../../lib/data-types'),
  dialect = Support.getTestDialect(),
  _ = require('lodash'),
  assert = require('assert'),
  current = Support.sequelize;

describe(Support.getTestDialectTeaser('Model'), () => {
  beforeEach(function() {
    return Support.prepareTransactionTest(this.sequelize).bind(this).then(function(sequelize) {
      this.sequelize = sequelize;

      this.User = this.sequelize.define('User', {
        username: DataTypes.STRING,
        secretValue: DataTypes.STRING,
        data: DataTypes.STRING,
        intVal: DataTypes.INTEGER,
        theDate: DataTypes.DATE,
        aBool: DataTypes.BOOLEAN,
        uniqueName: { type: DataTypes.STRING, unique: true }
      });
      this.Account = this.sequelize.define('Account', {
        accountName: DataTypes.STRING
      });
      this.Student = this.sequelize.define('Student', {
        no: {type: DataTypes.INTEGER, primaryKey: true},
        name: {type: DataTypes.STRING, allowNull: false}
      });

      return this.sequelize.sync({ force: true });
    });
  });

  describe('findOrCreate', () => {
    if (current.dialect.supports.transactions) {
      it('supports transactions', function() {
        const self = this;
        return this.sequelize.transaction().then(t => {
          return self.User.findOrCreate({
            where: {
              username: 'Username'
            },
            defaults: {
              data: 'some data'
            },
            transaction: t
          }).then(() => {
            return self.User.count().then(count => {
              expect(count).to.equal(0);
              return t.commit().then(() => {
                return self.User.count().then(count => {
                  expect(count).to.equal(1);
                });
              });
            });
          });
        });
      });

      it('supports more than one models per transaction', function() {
        const self = this;
        return this.sequelize.transaction().then(t => {
          return self.User.findOrCreate({ where: { username: 'Username'}, defaults: { data: 'some data' }, transaction: t }).then(() => {
            return self.Account.findOrCreate({ where: { accountName: 'accountName'}, transaction: t}).then(() => {
              return t.commit();
            });
          });
        });
      });
    }

    it('should error correctly when defaults contain a unique key', function() {
      const User = this.sequelize.define('user', {
        objectId: {
          type: DataTypes.STRING,
          unique: true
        },
        username: {
          type: DataTypes.STRING,
          unique: true
        }
      });

      return User.sync({force: true}).then(() => {
        return User.create({
          username: 'gottlieb'
        });
      }).then(() => {
        return expect(User.findOrCreate({
          where: {
            objectId: 'asdasdasd'
          },
          defaults: {
            username: 'gottlieb'
          }
        })).to.eventually.be.rejectedWith(Sequelize.UniqueConstraintError);
      });
    });

    it('should work with undefined uuid primary key in where', function() {
      const User = this.sequelize.define('User', {
        id: {
          type: DataTypes.UUID,
          primaryKey: true,
          allowNull: false,
          defaultValue: DataTypes.UUIDV4
        },
        name: {
          type: DataTypes.STRING
        }
      });

      return User.sync({force: true}).then(() => {
        return User.findOrCreate({
          where: {
            id: undefined
          },
          defaults: {
            name: Math.random().toString()
          }
        });
      });
    });

    if (['sqlite', 'mssql', 'oracle'].indexOf(current.dialect.name) === -1) {
      it('should not deadlock with no existing entries and no outer transaction', function () {
        const User = this.sequelize.define('User', {
          email: {
            type: DataTypes.STRING,
            unique: 'company_user_email'
          },
          companyId: {
            type: DataTypes.INTEGER,
            unique: 'company_user_email'
          }
        });

        return User.sync({force: true}).then(() => {
          return Promise.map(_.range(50), i => {
            return User.findOrCreate({
              where: {
                email: 'unique.email.'+i+'@sequelizejs.com',
                companyId: Math.floor(Math.random() * 5)
              }
            });
          });
        });
      });

      it('should not deadlock with existing entries and no outer transaction', function() {
        const User = this.sequelize.define('User', {
          email: {
            type: DataTypes.STRING,
            unique: 'company_user_email'
          },
          companyId: {
            type: DataTypes.INTEGER,
            unique: 'company_user_email'
          }
        });

        return User.sync({force: true}).then(() => {
          return Promise.map(_.range(50), i => {
            return User.findOrCreate({
              where: {
                email: 'unique.email.'+i+'@sequelizejs.com',
                companyId: 2
              }
            });
          }).then(() => {
            return Promise.map(_.range(50), i => {
              return User.findOrCreate({
                where: {
                  email: 'unique.email.'+i+'@sequelizejs.com',
                  companyId: 2
                }
              });
            });
          });
        });
      });

      it('should not deadlock with concurrency duplicate entries and no outer transaction', function() {
        const User = this.sequelize.define('User', {
          email: {
            type: DataTypes.STRING,
            unique: 'company_user_email'
          },
          companyId: {
            type: DataTypes.INTEGER,
            unique: 'company_user_email'
          }
        });

        return User.sync({force: true}).then(() => {
          return Promise.map(_.range(50), () => {
            return User.findOrCreate({
              where: {
                email: 'unique.email.1@sequelizejs.com',
                companyId: 2
              }
            });
          });
        });
      });
    }
      

    it('should support special characters in defaults', function() {
      const User = this.sequelize.define('user', {
        objectId: {
          type: DataTypes.INTEGER,
          unique: true
        },
        description: {
          type: DataTypes.TEXT
        }
      });

      return User.sync({force: true}).then(() => {
        return User.findOrCreate({
          where: {
            objectId: 1
          },
          defaults: {
            description: '$$ and !! and :: and ? and ^ and * and \''
          }
        });
      });
    });

    it('should support bools in defaults', function() {
      const User = this.sequelize.define('user', {
        objectId: {
          type: DataTypes.INTEGER,
          unique: true
        },
        bool: DataTypes.BOOLEAN
      });

      return User.sync({force: true}).then(() => {
        return User.findOrCreate({
          where: {
            objectId: 1
          },
          defaults: {
            bool: false
          }
        });
      });
    });

    it('returns instance if already existent. Single find field.', function() {
      const self = this,
        data = {
          username: 'Username'
        };

      return this.User.create(data).then(user => {
        return self.User.findOrCreate({ where: {
          username: user.username
        }}).spread((_user, created) => {
          expect(_user.id).to.equal(user.id);
          expect(_user.username).to.equal('Username');
          expect(created).to.be.false;
        });
      });
    });

    it('Returns instance if already existent. Multiple find fields.', function() {
      const self = this,
        data = {
          username: 'Username',
          data: 'ThisIsData'
        };

      return this.User.create(data).then(user => {
        return self.User.findOrCreate({where: data}).spread((_user, created) => {
          expect(_user.id).to.equal(user.id);
          expect(_user.username).to.equal('Username');
          expect(_user.data).to.equal('ThisIsData');
          expect(created).to.be.false;
        });
      });
    });

    it('does not include exception catcher in response', function() {
      const self = this,
        data = {
          username: 'Username',
          data: 'ThisIsData'
        };

      return self.User.findOrCreate({
        where: data,
        defaults: {}
      }).spread(user => {
        expect(user.dataValues.sequelize_caught_exception).to.be.undefined;
      }).then(() => {
        return self.User.findOrCreate({
          where: data,
          defaults: {}
        }).spread(user => {
          expect(user.dataValues.sequelize_caught_exception).to.be.undefined;
        });
      });
    });

    it('creates new instance with default value.', function() {
      const data = {
          username: 'Username'
        },
        default_values = {
          data: 'ThisIsData'
        };

      return this.User.findOrCreate({ where: data, defaults: default_values}).spread((user, created) => {
        expect(user.username).to.equal('Username');
        expect(user.data).to.equal('ThisIsData');
        expect(created).to.be.true;
      });
    });

    it('supports .or() (only using default values)', function() {
      return this.User.findOrCreate({
        where: Sequelize.or({username: 'Fooobzz'}, {secretValue: 'Yolo'}),
        defaults: {username: 'Fooobzz', secretValue: 'Yolo'}
      }).spread((user, created) => {
        expect(user.username).to.equal('Fooobzz');
        expect(user.secretValue).to.equal('Yolo');
        expect(created).to.be.true;
      });
    });

    if (current.dialect.supports.transactions) {
      it('should release transaction when meeting errors', function() {
        const self = this;

        const test = function(times) {
          if (times > 10) {
            return true;
          }
          return self.Student.findOrCreate({
            where: {
              no: 1
            }
          })
            .timeout(1000)
            .catch (Promise.TimeoutError, e => {
              throw new Error(e);
            })
            .catch (Sequelize.ValidationError, () => {
              return test(times + 1);
            });
        };

        return test(0);
      });
    }

    describe('several concurrent calls', () => {
      if (current.dialect.supports.transactions) {
        it('works with a transaction', function() {
          return this.sequelize.transaction().bind(this).then(function(transaction) {
            return Promise.join(
              this.User.findOrCreate({ where: { uniqueName: 'winner' }, transaction }),
              this.User.findOrCreate({ where: { uniqueName: 'winner' }, transaction }),
              (first, second) => {
                const firstInstance = first[0],
                  firstCreated = first[1],
                  secondInstance = second[0],
                  secondCreated = second[1];

                // Depending on execution order and MAGIC either the first OR the second call should return true
                expect(firstCreated ? !secondCreated : secondCreated).to.be.ok; // XOR

                expect(firstInstance).to.be.ok;
                expect(secondInstance).to.be.ok;

                expect(firstInstance.id).to.equal(secondInstance.id);

                return transaction.commit();
              }
            );
          });
        });
      }

      (dialect !== 'sqlite' && dialect !== 'mssql' && dialect !== 'oracle' ? it : it.skip)('should not fail silently with concurrency higher than pool, a unique constraint and a create hook resulting in mismatched values', function() {
        const User = this.sequelize.define('user', {
          username: {
            type: DataTypes.STRING,
            unique: true,
            field: 'user_name'
          }
        });

        User.beforeCreate(instance => {
          instance.set('username', instance.get('username').trim());
        });

        const spy = sinon.spy();

        const names = [
          'mick ',
          'mick ',
          'mick ',
          'mick ',
          'mick ',
          'mick ',
          'mick '
        ];

        return User.sync({force: true}).then(() => {
          return Promise.all(
            names.map(username => {
              return User.findOrCreate({where: {username}}).catch(err => {
                spy();
                expect(err.message).to.equal('user#findOrCreate: value used for username was not equal for both the find and the create calls, \'mick \' vs \'mick\'');
              });
            })
          );
        }).then(() => {
          expect(spy).to.have.been.called;
        });
      });

      (dialect !== 'sqlite' ? it : it.skip)('should error correctly when defaults contain a unique key without a transaction', function() {
        const User = this.sequelize.define('user', {
          objectId: {
            type: DataTypes.STRING,
            unique: true
          },
          username: {
            type: DataTypes.STRING,
            unique: true
          }
        });

        return User.sync({force: true}).then(() => {
          return User.create({
            username: 'gottlieb'
          });
        }).then(() => {
          return Promise.join(
            User.findOrCreate({
              where: {
                objectId: 'asdasdasd'
              },
              defaults: {
                username: 'gottlieb'
              }
            }).then(() => {
              throw new Error('I should have ben rejected');
            }).catch(err => {
              expect(err instanceof Sequelize.UniqueConstraintError).to.be.ok;
              expect(err.fields).to.be.ok;
            }),
            User.findOrCreate({
              where: {
                objectId: 'asdasdasd'
              },
              defaults: {
                username: 'gottlieb'
              }
            }).then(() => {
              throw new Error('I should have ben rejected');
            }).catch(err => {
              expect(err instanceof Sequelize.UniqueConstraintError).to.be.ok;
              expect(err.fields).to.be.ok;
            })
          );
        });
      });

      // Creating two concurrent transactions and selecting / inserting from the same table throws sqlite off
      (dialect !== 'sqlite' ? it : it.skip)('works without a transaction', function() {
        return Promise.join(
          this.User.findOrCreate({ where: { uniqueName: 'winner' }}),
          this.User.findOrCreate({ where: { uniqueName: 'winner' }}),
          (first, second) => {
            const firstInstance = first[0],
              firstCreated = first[1],
              secondInstance = second[0],
              secondCreated = second[1];

            // Depending on execution order and MAGIC either the first OR the second call should return true
            expect(firstCreated ? !secondCreated : secondCreated).to.be.ok; // XOR

            expect(firstInstance).to.be.ok;
            expect(secondInstance).to.be.ok;

            expect(firstInstance.id).to.equal(secondInstance.id);
          }
        );
      });
    });
  });

  describe('findCreateFind', () => {
    (dialect !== 'sqlite' ? it : it.skip)('should work with multiple concurrent calls', function() {
      return Promise.join(
        this.User.findOrCreate({ where: { uniqueName: 'winner' }}),
        this.User.findOrCreate({ where: { uniqueName: 'winner' }}),
        this.User.findOrCreate({ where: { uniqueName: 'winner' }}),
        (first, second, third) => {
          const firstInstance = first[0],
            firstCreated = first[1],
            secondInstance = second[0],
            secondCreated = second[1],
            thirdInstance = third[0],
            thirdCreated = third[1];

          expect([firstCreated, secondCreated, thirdCreated].filter(value => {
            return value;
          }).length).to.equal(1);

          expect(firstInstance).to.be.ok;
          expect(secondInstance).to.be.ok;
          expect(thirdInstance).to.be.ok;

          expect(firstInstance.id).to.equal(secondInstance.id);
          expect(secondInstance.id).to.equal(thirdInstance.id);
        }
      );
    });
  });

  describe('create', () => {
    it('works with non-integer primary keys with a default value', function() {
      const User = this.sequelize.define('User', {
        'id': {
          primaryKey: true,
          type: DataTypes.UUID,
          defaultValue: DataTypes.UUIDV4
        },
        'email': {
          type: DataTypes.UUID,
          defaultValue: DataTypes.UUIDV4
        }
      });

      return this.sequelize.sync({force: true}).then(() => {
        return User.create({}).then(user => {
          expect(user).to.be.ok;
          expect(user.id).to.be.ok;
        });
      });
    });

    it('should return an error for a unique constraint error', function() {
      const User = this.sequelize.define('User', {
        'email': {
          type: DataTypes.STRING,
          unique: { name: 'email', msg: 'Email is already registered.' },
          validate: {
            notEmpty: true,
            isEmail: true
          }
        }
      });

      return this.sequelize.sync({force: true}).then(() => {
        return User.create({email: 'hello@sequelize.com'}).then(() => {
          return User.create({email: 'hello@sequelize.com'}).then(() => {
            assert(false);
          }).catch(err => {
            expect(err).to.be.ok;
            expect(err).to.be.an.instanceof(Error);
          });
        });
      });
    });

    it('works without any primary key', function() {
      const Log = this.sequelize.define('log', {
        level: DataTypes.STRING
      });

      Log.removeAttribute('id');

      return this.sequelize.sync({force: true}).then(() => {
        return Promise.join(
          Log.create({level: 'info'}),
          Log.bulkCreate([
            {level: 'error'},
            {level: 'debug'}
          ])
        );
      }).then(() => {
        return Log.findAll();
      }).then(logs => {
        logs.forEach(log => {
          expect(log.get('id')).not.to.be.ok;
        });
      });
    });

    it('should be able to set createdAt and updatedAt if using silent: true', function() {
      const User = this.sequelize.define('user', {
        name: DataTypes.STRING
      }, {
        timestamps: true
      });

      const createdAt = new Date(2012, 10, 10, 10, 10, 10);
      const updatedAt = new Date(2011, 11, 11, 11, 11, 11);

      return User.sync({force: true}).then(() => {
        return User.create({
          createdAt,
          updatedAt
        }, {
          silent: true
        }).then(user => {
          expect(createdAt.getTime()).to.equal(user.get('createdAt').getTime());
          expect(updatedAt.getTime()).to.equal(user.get('updatedAt').getTime());

          return User.findOne({
            where: {
              updatedAt: {
                ne: null
              }
            }
          }).then(user => {
            expect(createdAt.getTime()).to.equal(user.get('createdAt').getTime());
            expect(updatedAt.getTime()).to.equal(user.get('updatedAt').getTime());
          });
        });
      });
    });

    it('works with custom timestamps with a default value', function() {
      const User = this.sequelize.define('User', {
        username: DataTypes.STRING,
        date_of_birth: DataTypes.DATE,
        email: DataTypes.STRING,
        password: DataTypes.STRING,
        created_time: {
          type: DataTypes.DATE,
          allowNull: true,
          defaultValue: DataTypes.NOW
        },
        updated_time: {
          type: DataTypes.DATE,
          allowNull: true,
          defaultValue: DataTypes.NOW
        }
      }, {
        createdAt: 'created_time',
        updatedAt: 'updated_time',
        tableName: 'users',
        underscored: true,
        freezeTableName: true,
        force: false
      });

      return this.sequelize.sync({force: true}).then(() => {
        return User.create({}).then(user => {
          expect(user).to.be.ok;
          expect(user.created_time).to.be.ok;
          expect(user.updated_time).to.be.ok;
        });
      });
    });

    it('works with custom timestamps and underscored', function() {
      const User = this.sequelize.define('User', {

      }, {
        createdAt: 'createdAt',
        updatedAt: 'updatedAt',
        underscored: true
      });

      return this.sequelize.sync({force: true}).then(() => {
        return User.create({}).then(user => {
          expect(user).to.be.ok;
          expect(user.createdAt).to.be.ok;
          expect(user.updatedAt).to.be.ok;

          expect(user.created_at).not.to.be.ok;
          expect(user.updated_at).not.to.be.ok;
        });
      });
    });

    if (current.dialect.supports.transactions) {
      it('supports transactions', function() {
        const self = this;
        return this.sequelize.transaction().then(t => {
          return self.User.create({ username: 'user' }, { transaction: t }).then(() => {
            return self.User.count().then(count => {
              expect(count).to.equal(0);
              return t.commit().then(() => {
                return self.User.count().then(count => {
                  expect(count).to.equal(1);
                });
              });
            });
          });
        });
      });
    }

    if (current.dialect.supports.returnValues) {
      describe('return values', () => {
        it('should make the autoincremented values available on the returned instances', function() {
          const User = this.sequelize.define('user', {});

          return User.sync({force: true}).then(() => {
            return User.create({}, {returning: true}).then(user => {
              expect(user.get('id')).to.be.ok;
              expect(user.get('id')).to.equal(1);
            });
          });
        });

        it('should make the autoincremented values available on the returned instances with custom fields', function() {
          const User = this.sequelize.define('user', {
            maId: {
              type: DataTypes.INTEGER,
              primaryKey: true,
              autoIncrement: true,
              field: 'yo_id'
            }
          });

          return User.sync({force: true}).then(() => {
            return User.create({}, {returning: true}).then(user => {
              expect(user.get('maId')).to.be.ok;
              expect(user.get('maId')).to.equal(1);
            });
          });
        });
      });
    }

    it('is possible to use casting when creating an instance', function() {
      const self = this,
        type = dialect === 'mysql' ? 'signed' : 'integer';
      let match = false;

      return this.User.create({
        intVal: this.sequelize.cast('1', type)
      }, {
        logging(sql) {
          expect(sql).to.match(new RegExp("CAST\\(N?'1' AS " + type.toUpperCase() + '\\)'));
          match = true;
        }
      }).then(user => {
        return self.User.findById(user.id).then(user => {
          expect(user.intVal).to.equal(1);
          expect(match).to.equal(true);
        });
      });
    });

    it('is possible to use casting multiple times mixed in with other utilities', function() {
      const self = this;
      let type = this.sequelize.cast(this.sequelize.cast(this.sequelize.literal('1-2'), 'integer'), 'integer'),
        match = false;

      if (dialect === 'mysql') {
        type = this.sequelize.cast(this.sequelize.cast(this.sequelize.literal('1-2'), 'unsigned'), 'signed');
      }

      return this.User.create({
        intVal: type
      }, {
        logging(sql) {
          if (dialect === 'mysql') {
            expect(sql).to.contain('CAST(CAST(1-2 AS UNSIGNED) AS SIGNED)');
          } else {
            expect(sql).to.contain('CAST(CAST(1-2 AS INTEGER) AS INTEGER)');
          }
          match = true;
        }
      }).then(user => {
        return self.User.findById(user.id).then(user => {
          expect(user.intVal).to.equal(-1);
          expect(match).to.equal(true);
        });
      });
    });

    it('is possible to just use .literal() to bypass escaping', function() {
      const self = this;

      return this.User.create({
        intVal: this.sequelize.literal('CAST(1-2 AS ' + (dialect === 'mysql' ? 'SIGNED' : 'INTEGER') + ')')
      }).then(user => {
        return self.User.findById(user.id).then(user => {
          expect(user.intVal).to.equal(-1);
        });
      });
    });

    it('is possible to use funtions when creating an instance', function() {
      const self = this;
      return this.User.create({
        secretValue: this.sequelize.fn('upper', 'sequelize')
      }).then(user => {
        return self.User.findById(user.id).then(user => {
          expect(user.secretValue).to.equal('SEQUELIZE');
        });
      });
    });

    it('should work with a non-id named uuid primary key columns', function() {
      const Monkey = this.sequelize.define('Monkey', {
        monkeyId: { type: DataTypes.UUID, primaryKey: true, defaultValue: DataTypes.UUIDV4, allowNull: false }
      });

      return this.sequelize.sync({force: true}).then(() => {
        return Monkey.create();
      }).then(monkey => {
        expect(monkey.get('monkeyId')).to.be.ok;
      });
    });

    it('is possible to use functions as default values', function() {
      const self = this;
      let userWithDefaults;

      if (dialect.indexOf('postgres') === 0) {
        return this.sequelize.query('CREATE EXTENSION IF NOT EXISTS "uuid-ossp"').then(() => {
          userWithDefaults = self.sequelize.define('userWithDefaults', {
            uuid: {
              type: 'UUID',
              defaultValue: self.sequelize.fn('uuid_generate_v4')
            }
          });

          return userWithDefaults.sync({force: true}).then(() => {
            return userWithDefaults.create({}).then(user => {
              // uuid validation regex taken from http://stackoverflow.com/a/13653180/800016
              expect(user.uuid).to.match(/^[0-9a-f]{8}-[0-9a-f]{4}-[1-5][0-9a-f]{3}-[89ab][0-9a-f]{3}-[0-9a-f]{12}$/i);
            });
          });
        });
      } else if (dialect === 'sqlite') {
        // The definition here is a bit hacky. sqlite expects () around the expression for default values, so we call a function without a name
        // to enclose the date function in (). http://www.sqlite.org/syntaxdiagrams.html#column-constraint
        userWithDefaults = self.sequelize.define('userWithDefaults', {
          year: {
            type: Sequelize.STRING,
            defaultValue: self.sequelize.fn('', self.sequelize.fn('date', 'now'))
          }
        });

        return userWithDefaults.sync({force: true}).then(() => {
          return userWithDefaults.create({}).then(user => {
            return userWithDefaults.findById(user.id).then(user => {
              const now = new Date(),
                pad = function(number) {
                  if (number > 9) {
                    return number;
                  }
                  return '0' + number;
                };

              expect(user.year).to.equal(now.getUTCFullYear() + '-' + pad(now.getUTCMonth() + 1) + '-' + pad(now.getUTCDate()));
            });
          });
        });
      } else {
        // functions as default values are not supported in mysql, see http://stackoverflow.com/a/270338/800016
        return void 0;
      }
    });

    it('casts empty arrays correctly for postgresql insert', function() {
      if (dialect !== 'postgres') {
        expect('').to.equal('');
        return void 0;
      }

      const User = this.sequelize.define('UserWithArray', {
        myvals: { type: Sequelize.ARRAY(Sequelize.INTEGER) },
        mystr: { type: Sequelize.ARRAY(Sequelize.STRING) }
      });

      let test = false;
      return User.sync({force: true}).then(() => {
        return User.create({myvals: [], mystr: []}, {
          logging(sql) {
            test = true;
            expect(sql.indexOf('ARRAY[]::INTEGER[]')).to.be.above(-1);
            expect(sql.indexOf('ARRAY[]::VARCHAR(255)[]')).to.be.above(-1);
          }
        });
      }).then(() => {
        expect(test).to.be.true;
      });
    });

    it('casts empty array correct for postgres update', function() {
      if (dialect !== 'postgres') {
        expect('').to.equal('');
        return void 0;
      }

      const User = this.sequelize.define('UserWithArray', {
        myvals: { type: Sequelize.ARRAY(Sequelize.INTEGER) },
        mystr: { type: Sequelize.ARRAY(Sequelize.STRING) }
      });
      let test = false;

      return User.sync({force: true}).then(() => {
        return User.create({myvals: [1, 2, 3, 4], mystr: ['One', 'Two', 'Three', 'Four']}).then(user => {
          user.myvals = [];
          user.mystr = [];
          return user.save({
            logging(sql) {
              test = true;
              expect(sql.indexOf('ARRAY[]::INTEGER[]')).to.be.above(-1);
              expect(sql.indexOf('ARRAY[]::VARCHAR(255)[]')).to.be.above(-1);
            }
          });
        });
      }).then(() => {
        expect(test).to.be.true;
      });
    });

    it("doesn't allow duplicated records with unique:true", function() {
      const self = this,
        User = this.sequelize.define('UserWithUniqueUsername', {
          username: { type: Sequelize.STRING, unique: true }
        });

      return User.sync({ force: true }).then(() => {
        return User.create({ username: 'foo' }).then(() => {
          return User.create({ username: 'foo' }).catch(self.sequelize.UniqueConstraintError, err => {
            expect(err).to.be.ok;
          });
        });
      });
    });

    it('raises an error if created object breaks definition contraints', function() {
      const UserNull = this.sequelize.define('UserWithNonNullSmth', {
        username: { type: Sequelize.STRING, unique: true },
        smth: { type: Sequelize.STRING, allowNull: false }
      });

      this.sequelize.options.omitNull = false;

      return UserNull.sync({ force: true }).then(() => {
        return UserNull.create({ username: 'foo2', smth: null }).catch(err => {
          expect(err).to.exist;
          expect(err.get('smth')[0].path).to.equal('smth');
          if (dialect === 'mysql') {
            // We need to allow two different errors for MySQL, see:
            // http://dev.mysql.com/doc/refman/5.0/en/server-sql-mode.html#sqlmode_strict_trans_tables
            expect(err.get('smth')[0].type).to.match(/notNull Violation/);
          }
          else if (dialect === 'sqlite') {
            expect(err.get('smth')[0].type).to.match(/notNull Violation/);
          } else {
            expect(err.get('smth')[0].type).to.match(/notNull Violation/);
          }
        });
      });
    });
    it('raises an error if created object breaks definition contraints', function() {
      const self = this,
        UserNull = this.sequelize.define('UserWithNonNullSmth', {
          username: { type: Sequelize.STRING, unique: true },
          smth: { type: Sequelize.STRING, allowNull: false }
        });

      this.sequelize.options.omitNull = false;

      return UserNull.sync({ force: true }).then(() => {
        return UserNull.create({ username: 'foo', smth: 'foo' }).then(() => {
          return UserNull.create({ username: 'foo', smth: 'bar' }).catch (self.sequelize.UniqueConstraintError, err => {
            expect(err).to.be.ok;
          });
        });
      });
    });

    it('raises an error if saving an empty string into a column allowing null or URL', function() {
      const StringIsNullOrUrl = this.sequelize.define('StringIsNullOrUrl', {
        str: { type: Sequelize.STRING, allowNull: true, validate: { isURL: true } }
      });

      this.sequelize.options.omitNull = false;

      return StringIsNullOrUrl.sync({ force: true }).then(() => {
        return StringIsNullOrUrl.create({ str: null }).then(str1 => {
          expect(str1.str).to.be.null;
          return StringIsNullOrUrl.create({ str: 'http://sequelizejs.org' }).then(str2 => {
            expect(str2.str).to.equal('http://sequelizejs.org');
            return StringIsNullOrUrl.create({ str: '' }).catch(err => {
              expect(err).to.exist;
              expect(err.get('str')[0].message).to.match(/Validation isURL on str failed/);
            });
          });
        });
      });
    });

    it('raises an error if you mess up the datatype', function() {
      const self = this;
      expect(() => {
        self.sequelize.define('UserBadDataType', {
          activity_date: Sequelize.DATe
        });
      }).to.throw(Error, 'Unrecognized data type for field activity_date');

      expect(() => {
        self.sequelize.define('UserBadDataType', {
          activity_date: {type: Sequelize.DATe}
        });
      }).to.throw(Error, 'Unrecognized data type for field activity_date');
    });

    it('sets a 64 bit int in bigint', function() {
      const User = this.sequelize.define('UserWithBigIntFields', {
        big: Sequelize.BIGINT
      });

      return User.sync({ force: true }).then(() => {
        return User.create({ big: '9223372036854775807' }).then(user => {
          expect(user.big).to.be.equal('9223372036854775807');
        });
      });
    });

    it('sets auto increment fields', function() {
      const User = this.sequelize.define('UserWithAutoIncrementField', {
        userid: { type: Sequelize.INTEGER, autoIncrement: true, primaryKey: true, allowNull: false }
      });

      return User.sync({ force: true }).then(() => {
        return User.create({}).then(user => {
          expect(user.userid).to.equal(1);
          return User.create({}).then(user => {
            expect(user.userid).to.equal(2);
          });
        });
      });
    });

    it('allows the usage of options as attribute', function() {
      const User = this.sequelize.define('UserWithNameAndOptions', {
        name: Sequelize.STRING,
        options: Sequelize.TEXT
      });

      const options = JSON.stringify({ foo: 'bar', bar: 'foo' });

      return User.sync({ force: true }).then(() => {
        return User
          .create({ name: 'John Doe', options })
          .then(user => {
            expect(user.options).to.equal(options);
          });
      });
    });

    //Oracle -> table names are restricted to 30 chars
    if (current.dialect.name !== 'oracle') {
      it('allows sql logging', function() {
        const User = this.sequelize.define('UserWithUniqueNameAndNonNullSmth', {
          name: {type: Sequelize.STRING, unique: true},
          smth: {type: Sequelize.STRING, allowNull: false}
        });

        let test = false;
        return User.sync({ force: true }).then(() => {
          return User
          .create({ name: 'Fluffy Bunny', smth: 'else' }, {
            logging(sql) {
              expect(sql).to.exist;
              test = true;
              expect(sql.toUpperCase().indexOf('INSERT')).to.be.above(-1);
            }
          });
        }).then(() => {
          expect(test).to.be.true;
        });
      });
    }

    it('should only store the values passed in the whitelist', function() {
      const self = this,
        data = { username: 'Peter', secretValue: '42' };

      return this.User.create(data, { fields: ['username'] }).then(user => {
        return self.User.findById(user.id).then(_user => {
          expect(_user.username).to.equal(data.username);
          expect(_user.secretValue).not.to.equal(data.secretValue);
          expect(_user.secretValue).to.equal(null);
        });
      });
    });

    it('should store all values if no whitelist is specified', function() {
      const self = this,
        data = { username: 'Peter', secretValue: '42' };

      return this.User.create(data).then(user => {
        return self.User.findById(user.id).then(_user => {
          expect(_user.username).to.equal(data.username);
          expect(_user.secretValue).to.equal(data.secretValue);
        });
      });
    });

    it('can omit autoincremental columns', function() {
      const self = this,
        data = { title: 'Iliad' },
        dataTypes = [Sequelize.INTEGER, Sequelize.BIGINT],
        sync = [],
        promises = [],
        books = [];

      dataTypes.forEach((dataType, index) => {
        books[index] = self.sequelize.define('Book' + index, {
          id: { type: dataType, primaryKey: true, autoIncrement: true },
          title: Sequelize.TEXT
        });
      });

      books.forEach(b => {
        sync.push(b.sync({ force: true }));
      });

      return Promise.all(sync).then(() => {
        books.forEach((b, index) => {
          promises.push(b.create(data).then(book => {
            expect(book.title).to.equal(data.title);
            expect(book.author).to.equal(data.author);
            expect(books[index].rawAttributes.id.type instanceof dataTypes[index]).to.be.ok;
          }));
        });
        return Promise.all(promises);
      });
    });

    it('saves data with single quote', function() {
      const quote = "single'quote",
        self = this;

      return this.User.create({ data: quote }).then(user => {
        expect(user.data).to.equal(quote);
        return self.User.find({where: { id: user.id }}).then(user => {
          expect(user.data).to.equal(quote);
        });
      });
    });

    it('saves data with double quote', function() {
      const quote = 'double"quote',
        self = this;

      return this.User.create({ data: quote }).then(user => {
        expect(user.data).to.equal(quote);
        return self.User.find({where: { id: user.id }}).then(user => {
          expect(user.data).to.equal(quote);
        });
      });
    });

    it('saves stringified JSON data', function() {
      const json = JSON.stringify({ key: 'value' }),
        self = this;

      return this.User.create({ data: json }).then(user => {
        expect(user.data).to.equal(json);
        return self.User.find({where: { id: user.id }}).then(user => {
          expect(user.data).to.equal(json);
        });
      });
    });

    it('stores the current date in createdAt', function() {
      return this.User.create({ username: 'foo' }).then(user => {
        expect(parseInt(+user.createdAt / 5000, 10)).to.be.closeTo(parseInt(+new Date() / 5000, 10), 1.5);
      });
    });

    it('allows setting custom IDs', function() {
      const self = this;
      return this.User.create({ id: 42 }).then(user => {
        expect(user.id).to.equal(42);
        return self.User.findById(42).then(user => {
          expect(user).to.exist;
        });
      });
    });

    it('should allow blank creates (with timestamps: false)', function() {
      const Worker = this.sequelize.define('Worker', {}, {timestamps: false});
      return Worker.sync().then(() => {
        return Worker.create({}, {fields: []}).then(worker => {
          expect(worker).to.be.ok;
        });
      });
    });

    it('should allow truly blank creates', function() {
      const Worker = this.sequelize.define('Worker', {}, {timestamps: false});
      return Worker.sync().then(() => {
        return Worker.create({}, {fields: []}).then(worker => {
          expect(worker).to.be.ok;
        });
      });
    });

    it('should only set passed fields', function() {
      const User = this.sequelize.define('User', {
        'email': {
          type: DataTypes.STRING
        },
        'name': {
          type: DataTypes.STRING
        }
      });

      return this.sequelize.sync({force: true}).then(() => {
        return User.create({
          name: 'Yolo Bear',
          email: 'yolo@bear.com'
        }, {
          fields: ['name']
        }).then(user => {
          expect(user.name).to.be.ok;
          expect(user.email).not.to.be.ok;
          return User.findById(user.id).then(user => {
            expect(user.name).to.be.ok;
            expect(user.email).not.to.be.ok;
          });
        });
      });
    });

    it('Works even when SQL query has a values of transaction keywords such as BEGIN TRANSACTION', function() {
      const Task = this.sequelize.define('task', {
        title: DataTypes.STRING
      });
      return Task.sync({ force: true })
        .then(() => {
          return Sequelize.Promise.all([
            Task.create({ title: 'BEGIN TRANSACTION' }),
            Task.create({ title: 'COMMIT TRANSACTION' }),
            Task.create({ title: 'ROLLBACK TRANSACTION' }),
            Task.create({ title: 'SAVE TRANSACTION' })
          ]);
        })
        .then(newTasks => {
          expect(newTasks).to.have.lengthOf(4);
          expect(newTasks[0].title).to.equal('BEGIN TRANSACTION');
          expect(newTasks[1].title).to.equal('COMMIT TRANSACTION');
          expect(newTasks[2].title).to.equal('ROLLBACK TRANSACTION');
          expect(newTasks[3].title).to.equal('SAVE TRANSACTION');
        });
    });

    describe('enums', () => {
      it('correctly restores enum values', function() {
        const self = this,
          Item = self.sequelize.define('Item', {
            state: { type: Sequelize.ENUM, values: ['available', 'in_cart', 'shipped'] }
          });

        return Item.sync({ force: true }).then(() => {
          return Item.create({ state: 'available' }).then(_item => {
            return Item.find({ where: { state: 'available' }}).then(item => {
              expect(item.id).to.equal(_item.id);
            });
          });
        });
      });

      it('allows null values', function() {
        const Enum = this.sequelize.define('Enum', {
          state: {
            type: Sequelize.ENUM,
            values: ['happy', 'sad'],
            allowNull: true
          }
        });

        return Enum.sync({ force: true }).then(() => {
          return Enum.create({state: null}).then(_enum => {
            expect(_enum.state).to.be.null;
          });
        });
      });

      describe('when defined via { field: Sequelize.ENUM }', () => {
        it('allows values passed as parameters', function() {
          const Enum = this.sequelize.define('Enum', {
            state: Sequelize.ENUM('happy', 'sad')
          });

          return Enum.sync({ force: true }).then(() => {
            return Enum.create({ state: 'happy' });
          });
        });

        it('allows values passed as an array', function() {
          const Enum = this.sequelize.define('Enum', {
            state: Sequelize.ENUM(['happy', 'sad'])
          });

          return Enum.sync({ force: true }).then(() => {
            return Enum.create({ state: 'happy' });
          });
        });
      });

      describe('when defined via { field: { type: Sequelize.ENUM } }', () => {
        it('allows values passed as parameters', function() {
          const Enum = this.sequelize.define('Enum', {
            state: {
              type: Sequelize.ENUM('happy', 'sad')
            }
          });

          return Enum.sync({ force: true }).then(() => {
            return Enum.create({ state: 'happy' });
          });
        });

        it('allows values passed as an array', function() {
          const Enum = this.sequelize.define('Enum', {
            state: {
              type: Sequelize.ENUM(['happy', 'sad'])
            }
          });

          return Enum.sync({ force: true }).then(() => {
            return Enum.create({ state: 'happy' });
          });
        });
      });

      describe('can safely sync multiple times', () => {
        it('through the factory', function() {
          const Enum = this.sequelize.define('Enum', {
            state: {
              type: Sequelize.ENUM,
              values: ['happy', 'sad'],
              allowNull: true
            }
          });

          return Enum.sync({ force: true }).then(() => {
            return Enum.sync().then(() => {
              return Enum.sync({ force: true });
            });
          });
        });

        it('through sequelize', function() {
          const self = this;
          this.sequelize.define('Enum', {
            state: {
              type: Sequelize.ENUM,
              values: ['happy', 'sad'],
              allowNull: true
            }
          });

          return this.sequelize.sync({ force: true }).then(() => {
            return self.sequelize.sync().then(() => {
              return self.sequelize.sync({ force: true });
            });
          });
        });
      });
    });
  });

  describe('bulkCreate', () => {
    if (current.dialect.supports.transactions) {
      it('supports transactions', function() {
        const User = this.sequelize.define('User', {
          username: DataTypes.STRING
        });
        let transaction, count1;
        return User.sync({ force: true })
          .then(() => this.sequelize.transaction())
          .then(t => {
            transaction = t;
            return User.bulkCreate([{ username: 'foo' }, { username: 'bar' }], { transaction });
          })
          .then(() => User.count())
          .then(count => {
            count1 = count;
            return User.count({ transaction });
          })
          .then(count2 => {
            expect(count1).to.equal(0);
            expect(count2).to.equal(2);
            return transaction.rollback();
          });
      });
    }

    it('should be able to set createdAt and updatedAt if using silent: true', function() {
      const User = this.sequelize.define('user', {
        name: DataTypes.STRING
      }, {
        timestamps: true
      });

      const createdAt = new Date(2012, 10, 10, 10, 10, 10);
      const updatedAt = new Date(2011, 11, 11, 11, 11, 11);
      const values = _.map(new Array(10), () => {
        return {
          createdAt,
          updatedAt
        };
      });

      return User.sync({force: true}).then(() => {
        return User.bulkCreate(values, {
          silent: true
        }).then(() => {
          return User.findAll({
            where: {
              updatedAt: {
                ne: null
              }
            }
          }).then(users => {
            users.forEach(user => {
              expect(createdAt.getTime()).to.equal(user.get('createdAt').getTime());
              expect(updatedAt.getTime()).to.equal(user.get('updatedAt').getTime());
            });
          });
        });
      });
    });

    it('should not fail on validate: true and individualHooks: true', function() {
      const User = this.sequelize.define('user', {
        name: Sequelize.STRING
      });

      return User.sync({force: true}).then(() => {
        return User.bulkCreate([
          {name: 'James'}
        ], {validate: true, individualHooks: true});
      });
    });

    it('should not insert NULL for unused fields', function() {
      const Beer = this.sequelize.define('Beer', {
        style: Sequelize.STRING,
        size: Sequelize.INTEGER
      });

      return Beer.sync({force: true}).then(() => {
        return Beer.bulkCreate([{
          style: 'ipa'
        }], {
          logging(sql) {
            if (dialect === 'postgres') {
              expect(sql.indexOf('INSERT INTO "Beers" ("id","style","createdAt","updatedAt") VALUES (DEFAULT')).not.be.equal(-1);
            } else if (dialect === 'mssql') {
              expect(sql.indexOf('INSERT INTO [Beers] ([style],[createdAt],[updatedAt]) VALUES')).not.be.equal(-1);
            } else if (dialect === 'oracle') {
              expect(sql.indexOf('INSERT ALL INTO Beers (style,createdAt,updatedAt)')).not.to.be.equal(-1);
            } else { // mysql, sqlite
              expect(sql.indexOf('INSERT INTO `Beers` (`id`,`style`,`createdAt`,`updatedAt`) VALUES (NULL')).not.be.equal(-1);
            }
          }
        });
      });
    });

    it('properly handles disparate field lists', function() {
      const self = this,
        data = [{username: 'Peter', secretValue: '42', uniqueName: '1' },
          {username: 'Paul', uniqueName: '2'},
          {username: 'Steve', uniqueName: '3'}];

      return this.User.bulkCreate(data).then(() => {
        return self.User.findAll({where: {username: 'Paul'}}).then(users => {
          expect(users.length).to.equal(1);
          expect(users[0].username).to.equal('Paul');
          expect(users[0].secretValue).to.be.null;
        });
      });
    });

    it('inserts multiple values respecting the white list', function() {
      const self = this,
        data = [{ username: 'Peter', secretValue: '42', uniqueName: '1' },
          { username: 'Paul', secretValue: '23', uniqueName: '2'}];

      return this.User.bulkCreate(data, { fields: ['username', 'uniqueName'] }).then(() => {
        return self.User.findAll({order: ['id']}).then(users => {
          expect(users.length).to.equal(2);
          expect(users[0].username).to.equal('Peter');
          expect(users[0].secretValue).to.be.null;
          expect(users[1].username).to.equal('Paul');
          expect(users[1].secretValue).to.be.null;
        });
      });
    });

    it('should store all values if no whitelist is specified', function() {
      const self = this,
        data = [{ username: 'Peter', secretValue: '42', uniqueName: '1' },
          { username: 'Paul', secretValue: '23', uniqueName: '2'}];

      return this.User.bulkCreate(data).then(() => {
        return self.User.findAll({order: ['id']}).then(users => {
          expect(users.length).to.equal(2);
          expect(users[0].username).to.equal('Peter');
          expect(users[0].secretValue).to.equal('42');
          expect(users[1].username).to.equal('Paul');
          expect(users[1].secretValue).to.equal('23');
        });
      });
    });

    it('should set isNewRecord = false', function() {
      const self = this,
        data = [{ username: 'Peter', secretValue: '42', uniqueName: '1' },
          { username: 'Paul', secretValue: '23', uniqueName: '2'}];

      return this.User.bulkCreate(data).then(() => {
        return self.User.findAll({order: ['id']}).then(users => {
          expect(users.length).to.equal(2);
          users.forEach(user => {
            expect(user.isNewRecord).to.equal(false);
          });
        });
      });
    });

    it('saves data with single quote', function() {
      const self = this,
        quote = "Single'Quote",
        data = [{ username: 'Peter', data: quote, uniqueName: '1'},
          { username: 'Paul', data: quote, uniqueName: '2'}];

      return this.User.bulkCreate(data).then(() => {
        return self.User.findAll({order: ['id']}).then(users => {
          expect(users.length).to.equal(2);
          expect(users[0].username).to.equal('Peter');
          expect(users[0].data).to.equal(quote);
          expect(users[1].username).to.equal('Paul');
          expect(users[1].data).to.equal(quote);
        });
      });
    });

    it('saves data with double quote', function() {
      const self = this,
        quote = 'Double"Quote',
        data = [{ username: 'Peter', data: quote, uniqueName: '1'},
          { username: 'Paul', data: quote, uniqueName: '2'}];

      return this.User.bulkCreate(data).then(() => {
        return self.User.findAll({order: ['id']}).then(users => {
          expect(users.length).to.equal(2);
          expect(users[0].username).to.equal('Peter');
          expect(users[0].data).to.equal(quote);
          expect(users[1].username).to.equal('Paul');
          expect(users[1].data).to.equal(quote);
        });
      });
    });

    it('saves stringified JSON data', function() {
      const self = this,
        json = JSON.stringify({ key: 'value' }),
        data = [{ username: 'Peter', data: json, uniqueName: '1'},
          { username: 'Paul', data: json, uniqueName: '2'}];

      return this.User.bulkCreate(data).then(() => {
        return self.User.findAll({order: ['id']}).then(users => {
          expect(users.length).to.equal(2);
          expect(users[0].username).to.equal('Peter');
          expect(users[0].data).to.equal(json);
          expect(users[1].username).to.equal('Paul');
          expect(users[1].data).to.equal(json);
        });
      });
    });

    it('properly handles a model with a length column', function() {
      const UserWithLength = this.sequelize.define('UserWithLength', {
        length: Sequelize.INTEGER
      });

      return UserWithLength.sync({force: true}).then(() => {
        return UserWithLength.bulkCreate([{ length: 42}, {length: 11}]);
      });
    });

    it('stores the current date in createdAt', function() {
      const self = this,
        data = [{ username: 'Peter', uniqueName: '1'},
          { username: 'Paul', uniqueName: '2'}];

      return this.User.bulkCreate(data).then(() => {
        return self.User.findAll({order: ['id']}).then(users => {
          expect(users.length).to.equal(2);
          expect(users[0].username).to.equal('Peter');
          expect(parseInt(+users[0].createdAt / 5000, 10)).to.be.closeTo(parseInt(+new Date() / 5000, 10), 1.5);
          expect(users[1].username).to.equal('Paul');
          expect(parseInt(+users[1].createdAt / 5000, 10)).to.be.closeTo(parseInt(+new Date() / 5000, 10), 1.5);
        });
      });
    });

    it('emits an error when validate is set to true', function() {
      const Tasks = this.sequelize.define('Task', {
        name: {
          type: Sequelize.STRING,
          allowNull: false
        },
        code: {
          type: Sequelize.STRING,
          validate: {
            len: [3, 10]
          }
        }
      });

      return Tasks.sync({ force: true }).then(() => {
        return Tasks.bulkCreate([
          {name: 'foo', code: '123'},
          {code: '1234'},
          {name: 'bar', code: '1'}
        ], { validate: true }).catch(errors => {
          expect(errors).to.be.instanceof(Promise.AggregateError);
          expect(errors).to.have.length(2);
          expect(errors[0].record.code).to.equal('1234');
          expect(errors[0].errors.get('name')[0].type).to.equal('notNull Violation');
          expect(errors[1].record.name).to.equal('bar');
          expect(errors[1].record.code).to.equal('1');
          expect(errors[1].errors.get('code')[0].message).to.equal('Validation len on code failed');
        });
      });
    });

    it("doesn't emit an error when validate is set to true but our selectedValues are fine", function() {
      const Tasks = this.sequelize.define('Task', {
        name: {
          type: Sequelize.STRING,
          validate: {
            notEmpty: true
          }
        },
        code: {
          type: Sequelize.STRING,
          validate: {
            len: [3, 10]
          }
        }
      });

      return Tasks.sync({ force: true }).then(() => {
        return Tasks.bulkCreate([
          {name: 'foo', code: '123'},
          {code: '1234'}
        ], { fields: ['code'], validate: true });
      });
    });

    it('should allow blank arrays (return immediatly)', function() {
      const Worker = this.sequelize.define('Worker', {});
      return Worker.sync().then(() => {
        return Worker.bulkCreate([]).then(workers => {
          expect(workers).to.be.ok;
          expect(workers.length).to.equal(0);
        });
      });
    });

    it('should allow blank creates (with timestamps: false)', function() {
      const Worker = this.sequelize.define('Worker', {}, {timestamps: false});
      return Worker.sync().then(() => {
        return Worker.bulkCreate([{}, {}]).then(workers => {
          expect(workers).to.be.ok;
        });
      });
    });

    it('should allow autoincremented attributes to be set', function() {
      const Worker = this.sequelize.define('Worker', {}, {timestamps: false});
      return Worker.sync().then(() => {
        return Worker.bulkCreate([
          {id: 5},
          {id: 10}
        ]).then(() => {
          return Worker.findAll({order: [['id', 'ASC']]}).then(workers => {
            expect(workers[0].id).to.equal(5);
            expect(workers[1].id).to.equal(10);
          });
        });
      });
    });

    it('should support schemas', function() {
      const Dummy = this.sequelize.define('Dummy', {
        foo: DataTypes.STRING,
        bar: DataTypes.STRING
      }, {
        schema: 'space1',
        tableName: 'Dummy'
      });

      return this.sequelize.dropAllSchemas().bind(this).then(function() {
        return this.sequelize.createSchema('space1');
      }).then(() => {
        return Dummy.sync({force: true});
      }).then(() => {
        return Dummy.bulkCreate([
          {foo: 'a', bar: 'b'},
          {foo: 'c', bar: 'd'}
        ]);
      });
    });

    if (dialect !== 'postgres' && dialect !== 'mssql' && dialect !== 'oracle') {
      it('should support the ignoreDuplicates option', function() {
        const self = this,
          data = [{ uniqueName: 'Peter', secretValue: '42' },
            { uniqueName: 'Paul', secretValue: '23' }];

        return this.User.bulkCreate(data, { fields: ['uniqueName', 'secretValue'] }).then(() => {
          data.push({ uniqueName: 'Michael', secretValue: '26' });
          return self.User.bulkCreate(data, { fields: ['uniqueName', 'secretValue'], ignoreDuplicates: true }).then(() => {
            return self.User.findAll({order: ['id']}).then(users => {
              expect(users.length).to.equal(3);
              expect(users[0].uniqueName).to.equal('Peter');
              expect(users[0].secretValue).to.equal('42');
              expect(users[1].uniqueName).to.equal('Paul');
              expect(users[1].secretValue).to.equal('23');
              expect(users[2].uniqueName).to.equal('Michael');
              expect(users[2].secretValue).to.equal('26');
            });
          });
        });
      });
    } else {
      it('should throw an error when the ignoreDuplicates option is passed', function() {
        const self = this,
          data = [{ uniqueName: 'Peter', secretValue: '42' },
            { uniqueName: 'Paul', secretValue: '23' }];

        return this.User.bulkCreate(data, { fields: ['uniqueName', 'secretValue'] }).then(() => {
          data.push({ uniqueName: 'Michael', secretValue: '26' });

          return self.User.bulkCreate(data, { fields: ['uniqueName', 'secretValue'], ignoreDuplicates: true }).catch(err => {
            if (dialect === 'mssql') {
              expect(err.message).to.match(/mssql does not support the \'ignoreDuplicates\' option./);
            } else if (dialect === 'oracle') {
              expect(err.message).to.match(/Validation error/);
            } else {
              expect(err.message).to.match(/postgres does not support the \'ignoreDuplicates\' option./);
            }
          });
        });
      });
    }

    if (current.dialect.supports.returnValues) {
      describe('return values', () => {
        it('should make the autoincremented values available on the returned instances', function() {
          const User = this.sequelize.define('user', {});

          return User.sync({force: true}).then(() => {
            return User.bulkCreate([
              {},
              {},
              {}
            ], {returning: true}).then(users => {
              expect(users.length).to.be.ok;
              users.forEach((user, i) => {
                expect(user.get('id')).to.be.ok;
                expect(user.get('id')).to.equal(i+1);
              });
            });
          });
        });

        it('should make the autoincremented values available on the returned instances with custom fields', function() {
          const User = this.sequelize.define('user', {
            maId: {
              type: DataTypes.INTEGER,
              primaryKey: true,
              autoIncrement: true,
              field: 'yo_id'
            }
          });

          return User.sync({force: true}).then(() => {
            return User.bulkCreate([
              {},
              {},
              {}
            ], {returning: true}).then(users => {
              expect(users.length).to.be.ok;
              users.forEach((user, i) => {
                expect(user.get('maId')).to.be.ok;
                expect(user.get('maId')).to.equal(i+1);
              });
            });
          });
        });
      });
    }

    describe('enums', () => {
      it('correctly restores enum values', function() {
        const self = this,
          Item = self.sequelize.define('Item', {
            state: { type: Sequelize.ENUM, values: ['available', 'in_cart', 'shipped'] },
            name: Sequelize.STRING
          });

        return Item.sync({ force: true }).then(() => {
          return Item.bulkCreate([{state: 'in_cart', name: 'A'}, { state: 'available', name: 'B'}]).then(() => {
            return Item.find({ where: { state: 'available' }}).then(item => {
              expect(item.name).to.equal('B');
            });
          });
        });
      });
    });

    it('should properly map field names to attribute names', function() {
      const Maya = this.sequelize.define('Maya', {
        name: Sequelize.STRING,
        secret: {
          field: 'secret_given',
          type: Sequelize.STRING
        },
        createdAt: {
          field: 'created_at',
          type: Sequelize.DATE
        },
        updatedAt: {
          field: 'updated_at',
          type: Sequelize.DATE
        }
      });

      const M1 = { id: 1, name: 'Prathma Maya', secret: 'You are on list #1'};
      const M2 = { id: 2, name: 'Dwitiya Maya', secret: 'You are on list #2'};

      return Maya.sync({ force: true }).then(() => Maya.create(M1))
        .then(m => {
          expect(m.createdAt).to.be.ok;
          expect(m.id).to.be.eql(M1.id);
          expect(m.name).to.be.eql(M1.name);
          expect(m.secret).to.be.eql(M1.secret);

          return Maya.bulkCreate([M2]);
        }).spread(m => {

        // only attributes are returned, no fields are mixed
          expect(m.createdAt).to.be.ok;
          expect(m.created_at).to.not.exist;
          expect(m.secret_given).to.not.exist;
          expect(m.get('secret_given')).not.to.be.defined;
          expect(m.get('created_at')).not.to.be.defined;

          // values look fine
          expect(m.id).to.be.eql(M2.id);
          expect(m.name).to.be.eql(M2.name);
          expect(m.secret).to.be.eql(M2.secret);
        });
    });

    it('should return autoIncrement primary key (create)', function() {
      const Maya = this.sequelize.define('Maya', {});

      const M1 = {};

      return Maya.sync({ force: true }).then(() => Maya.create(M1, {returning: true}))
        .then(m => {
          expect(m.id).to.be.eql(1);
        });
    });
  
    //Oracle does not return anything on bulk create, due to the specific form of inserting
    if (dialect !== 'oracle') {
      it('should return autoIncrement primary key (bulkCreate)', function() {
        const Maya = this.sequelize.define('Maya', {});

        const M1 = {};
        const M2 = {};

<<<<<<< HEAD
      return Maya.sync({ force: true }).then(() => Maya.bulkCreate([M1, M2], {returning: true}))
=======
        return Maya.sync({ force: true }).then(() => Maya.bulkCreate([M1, M2], {returning: true}))
>>>>>>> 79a84da7
        .then(ms => {
          expect(ms[0].id).to.be.eql(1);
          expect(ms[1].id).to.be.eql(2);
        });
<<<<<<< HEAD
    });
=======
      });
    }
>>>>>>> 79a84da7
  });
    

  it('should support logging', function() {
    const spy = sinon.spy();

    return this.User.create({}, {
      logging: spy
    }).then(() => {
      expect(spy.called).to.be.ok;
    });
  });
});<|MERGE_RESOLUTION|>--- conflicted
+++ resolved
@@ -1904,21 +1904,13 @@
         const M1 = {};
         const M2 = {};
 
-<<<<<<< HEAD
-      return Maya.sync({ force: true }).then(() => Maya.bulkCreate([M1, M2], {returning: true}))
-=======
         return Maya.sync({ force: true }).then(() => Maya.bulkCreate([M1, M2], {returning: true}))
->>>>>>> 79a84da7
         .then(ms => {
           expect(ms[0].id).to.be.eql(1);
           expect(ms[1].id).to.be.eql(2);
         });
-<<<<<<< HEAD
-    });
-=======
       });
     }
->>>>>>> 79a84da7
   });
     
 
