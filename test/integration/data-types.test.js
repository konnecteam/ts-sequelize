'use strict';

const chai = require('chai'),
  Sequelize = require('../../index'),
  expect = chai.expect,
  Support = require(__dirname + '/support'),
  sinon = require('sinon'),
  _ = require('lodash'),
  moment = require('moment'),
  current = Support.sequelize,
  uuid = require('uuid'),
  DataTypes = require('../../lib/data-types'),
  dialect = Support.getTestDialect(),
  semver = require('semver');

describe(Support.getTestDialectTeaser('DataTypes'), () => {
  afterEach(function() {
    // Restore some sanity by resetting all parsers
    switch (dialect) {
      case 'postgres':
        const types = require('pg-types');

        _.each(DataTypes, dataType => {
          if (dataType.types && dataType.types.postgres) {
            dataType.types.postgres.oids.forEach(oid => {
              types.setTypeParser(oid, _.identity);
            });
          }
        });

        require('pg-types/lib/binaryParsers').init((oid, converter) => {
          types.setTypeParser(oid, 'binary', converter);
        });
        require('pg-types/lib/textParsers').init((oid, converter) => {
          types.setTypeParser(oid, 'text', converter);
        });
        break;
      default:
        this.sequelize.connectionManager._clearTypeParser();
    }

    this.sequelize.connectionManager.refreshTypeParser(DataTypes[dialect]); // Reload custom parsers
  });

  it('allows me to return values from a custom parse function', () => {
    const parse = Sequelize.DATE.parse = sinon.spy((value) => {
      return moment(value, 'YYYY-MM-DD HH:mm:ss');
    });

    const stringify = Sequelize.DATE.prototype.stringify = sinon.spy(function(value, options) {
      if (!moment.isMoment(value)) {
        value = this._applyTimezone(value, options);
      }

      if (dialect === 'oracle') {
        return `TO_TIMESTAMP('${value.format('YYYY-MM-DD HH:mm:ss')}','YYYY-MM-DD HH24:MI:SS.FFTZH')`; 
      }
      return value.format('YYYY-MM-DD HH:mm:ss');
    });

    current.refreshTypes();

    const User = current.define('user', {
      dateField: Sequelize.DATE
    }, {
      timestamps: false
    });

    return current.sync({ force: true }).then(() => {
      return User.create({
        dateField: moment('2011 10 31', 'YYYY MM DD')
      });
    }).then(() => {
      return User.findAll().get(0);
    }).then(user => {
      expect(parse).to.have.been.called;
      expect(stringify).to.have.been.called;

      expect(moment.isMoment(user.dateField)).to.be.ok;

      delete Sequelize.DATE.parse;
    });
  });
  

  const testSuccess = function(Type, value) {
    const parse = Type.constructor.parse = sinon.spy((value) => {
      return value;
    });

    const stringify = Type.constructor.prototype.stringify = sinon.spy(function() {
      return Sequelize.ABSTRACT.prototype.stringify.apply(this, arguments);
    });

    current.refreshTypes();

    const User = current.define('user', {
      field: Type
    }, {
      timestamps: false
    });

    return current.sync({ force: true }).then(() => {
      return User.create({
        field: value
      });
    }).then(() => {
      return User.findAll().get(0);
    }).then(() => {
      expect(parse).to.have.been.called;
      expect(stringify).to.have.been.called;

      delete Type.constructor.parse;
      delete Type.constructor.prototype.stringify;
    });
  };

  const testFailure = function(Type) {
    Type.constructor.parse = _.noop();

    expect(() => {
      current.refreshTypes();
    }).to.throw('Parse function not supported for type ' + Type.key + ' in dialect ' + dialect);

    delete Type.constructor.parse;
  };

  if (current.dialect.supports.JSON) {
    it('calls parse and stringify for JSON', () => {
      const Type = new Sequelize.JSON();

      return testSuccess(Type, { test: 42, nested: { foo: 'bar' }});
    });
  }

  if (current.dialect.supports.JSONB) {
    it('calls parse and stringify for JSONB', () => {
      const Type = new Sequelize.JSONB();

      return testSuccess(Type, { test: 42, nested: { foo: 'bar' }});
    });
  }

  if (current.dialect.supports.HSTORE) {
    it('calls parse and stringify for HSTORE', () => {
      const Type = new Sequelize.HSTORE();

      return testSuccess(Type, { test: 42, nested: false });
    });
  }

  if (current.dialect.supports.RANGE) {
    it('calls parse and stringify for RANGE', () => {
      const Type = new Sequelize.RANGE(new Sequelize.INTEGER());

      return testSuccess(Type, [1, 2]);
    });
  }

  it('calls parse and stringify for DATE', () => {
    const Type = new Sequelize.DATE();

    return testSuccess(Type, new Date());
  });

  it('calls parse and stringify for DATEONLY', () => {
    const Type = new Sequelize.DATEONLY();

    return testSuccess(Type, moment(new Date()).format('YYYY-MM-DD'));
  });

  it('calls parse and stringify for TIME', () => {
    const Type = new Sequelize.TIME();

    return testSuccess(Type, new Date());
  });

  it('calls parse and stringify for BLOB', () => {
    const Type = new Sequelize.BLOB();

    return testSuccess(Type, 'foobar');
  });

  it('calls parse and stringify for CHAR', () => {
    const Type = new Sequelize.CHAR();

    return testSuccess(Type, 'foobar');
  });

<<<<<<< HEAD
  it('calls parse and stringify for BLOB', function () {
    var Type = new Sequelize.BLOB();

    return testSuccess(Type, 'foobar');
  });
 
  it('calls parse and stringify for STRING', function () {
=======
  it('calls parse and stringify for STRING', () => {
>>>>>>> c3859940
    const Type = new Sequelize.STRING();

    return testSuccess(Type, 'foobar');
  });

  it('calls parse and stringify for TEXT', () => {
    const Type = new Sequelize.TEXT();

    if (dialect === 'mssql' || dialect === 'oracle') {
      // Text uses nvarchar, same type as string
      testFailure(Type);
    } else {
      return testSuccess(Type, 'foobar');
    }
  });

  it('calls parse and stringify for BOOLEAN', () => {
    const Type = new Sequelize.BOOLEAN();

    return testSuccess(Type, true);
  });

  it('calls parse and stringify for INTEGER', () => {
    const Type = new Sequelize.INTEGER();

    return testSuccess(Type, 1);
  });

  it('calls parse and stringify for DECIMAL', () => {
    const Type = new Sequelize.DECIMAL();

     if (dialect === 'oracle') {
       //Oracle does not support decimal, mapping to number
      testFailure(Type);
    } else {
      return testSuccess(Type, 1.5);
    }
  });

  it('calls parse and stringify for BIGINT', () => {
    const Type = new Sequelize.BIGINT();

    if (dialect === 'mssql' || dialect === 'oracle') {
      // Same type as integer
      testFailure(Type);
    } else {
      return testSuccess(Type, 1);
    }
   });

  it('calls parse and stringify for DOUBLE', () => {
    const Type = new Sequelize.DOUBLE();

    if (dialect === 'oracle') {
     // Oracle doesn't have float, maps to either number
      testFailure(Type);
    } else {
      return testSuccess(Type, 1.5);
    }
  });

  it('calls parse and stringify for FLOAT', () => {
    const Type = new Sequelize.FLOAT();

    if (dialect === 'postgres' || dialect === 'oracle') {
      // Postgres doesn't have float, maps to either decimal or double
      testFailure(Type);
    } else {
      return testSuccess(Type, 1.5);
    }
  });

  it('calls parse and stringify for REAL', () => {
    const Type = new Sequelize.REAL();

    if (dialect === 'oracle') {
      // Oracle doesn't have float, maps to either decimal or double
      testFailure(Type);
    } else {
      return testSuccess(Type, 1.5);
    }
  });

  it('calls parse and stringify for UUID', () => {
    const Type = new Sequelize.UUID();

    // there is no dialect.supports.UUID yet
    if (['postgres', 'sqlite'].indexOf(dialect) !== -1) {
      return testSuccess(Type, uuid.v4());
    } else {
      // No native uuid type
      testFailure(Type);
    }
  });

  it('calls parse and stringify for ENUM', () => {
    const Type = new Sequelize.ENUM('hat', 'cat');

     // No dialects actually allow us to identify that we get an enum back..
    testFailure(Type);
  });

  if (current.dialect.supports.GEOMETRY) {
    it('calls parse and stringify for GEOMETRY', () => {
      const Type = new Sequelize.GEOMETRY();

      return testSuccess(Type, { type: 'Point', coordinates: [125.6, 10.1] });
    });

    it('should parse an empty GEOMETRY field', () => {
      const Type = new Sequelize.GEOMETRY();

      // MySQL 5.7 or above doesn't support POINT EMPTY
      if (dialect === 'mysql' && semver.gte(current.options.databaseVersion, '5.7.0')) {
        return;
      }

      return new Sequelize.Promise((resolve, reject) => {
        if (/^postgres/.test(dialect)) {
          current.query('SELECT PostGIS_Lib_Version();')
            .then((result) => {
              if (result[0][0] && semver.lte(result[0][0].postgis_lib_version, '2.1.7')) {
                resolve(true);
              } else {
                resolve();
              }
            }).catch(reject);
        } else {
          resolve(true);
        }
      }).then((runTests) => {
        if (current.dialect.supports.GEOMETRY && runTests) {
          current.refreshTypes();

          const User = current.define('user', { field: Type }, { timestamps: false });
          const point = { type: 'Point', coordinates: [] };

          return current.sync({ force: true }).then(() => {
            return User.create({
              //insert a null GEOMETRY type
              field: point
            });
          }).then(() => {
            //This case throw unhandled exception
            return User.findAll();
          }).then(users =>{
            if (dialect === 'mysql') {
              // MySQL will return NULL, becuase they lack EMPTY geometry data support.
              expect(users[0].field).to.be.eql(null);
            } else if (dialect === 'postgres' || dialect === 'postgres-native') {
              //Empty Geometry data [0,0] as per https://trac.osgeo.org/postgis/ticket/1996
              expect(users[0].field).to.be.deep.eql({ type: 'Point', coordinates: [0, 0] });
            } else {
              expect(users[0].field).to.be.deep.eql(point);
            }
          });
        }
      });
    });
  }

  if (dialect === 'postgres' || dialect === 'sqlite') {
    // postgres actively supports IEEE floating point literals, and sqlite doesn't care what we throw at it
    it('should store and parse IEEE floating point literals (NaN and Infinity)', function() {
      const Model = this.sequelize.define('model', {
        float: Sequelize.FLOAT,
        double: Sequelize.DOUBLE,
        real: Sequelize.REAL
      });

      return Model.sync({ force: true }).then(() => {
        return Model.create({
          id: 1,
          float: NaN,
          double: Infinity,
          real: -Infinity
        });
      }).then(() => {
        return Model.find({ where:{ id: 1 } });
      }).then(user => {
        expect(user.get('float')).to.be.NaN;
        expect(user.get('double')).to.eq(Infinity);
        expect(user.get('real')).to.eq(-Infinity);
      });
    });
  }

  if (dialect === 'postgres' || dialect === 'mysql') {
    it('should parse DECIMAL as string', function() {
      const Model = this.sequelize.define('model', {
        decimal: Sequelize.DECIMAL,
        decimalPre: Sequelize.DECIMAL(10, 4),
        decimalWithParser: Sequelize.DECIMAL(32, 15),
        decimalWithIntParser: Sequelize.DECIMAL(10, 4),
        decimalWithFloatParser: Sequelize.DECIMAL(10, 8)
      });

      const sampleData = {
        id: 1,
        decimal: 12345678.12345678,
        decimalPre: 123456.1234,
        decimalWithParser: '12345678123456781.123456781234567',
        decimalWithIntParser: 1.234,
        decimalWithFloatParser: 0.12345678
      };

      return Model.sync({ force: true }).then(() => {
        return Model.create(sampleData);
      }).then(() => {
        return Model.findById(1);
      }).then(user => {
        /**
         * MYSQL default precision is 10 and scale is 0
         * Thus test case below will return number without any fraction values
        */
        if (dialect === 'mysql') {
          expect(user.get('decimal')).to.be.eql('12345678');
        } else {
          expect(user.get('decimal')).to.be.eql('12345678.12345678');
        }

        expect(user.get('decimalPre')).to.be.eql('123456.1234');
        expect(user.get('decimalWithParser')).to.be.eql('12345678123456781.123456781234567');
        expect(user.get('decimalWithIntParser')).to.be.eql('1.2340');
        expect(user.get('decimalWithFloatParser')).to.be.eql('0.12345678');
      });
    });

    it('should parse BIGINT as string', function() {
      const Model = this.sequelize.define('model', {
        jewelPurity: Sequelize.BIGINT
      });

      const sampleData = {
        id: 1,
        jewelPurity: '9223372036854775807'
      };

      return Model.sync({ force: true }).then(() => {
        return Model.create(sampleData);
      }).then(() => {
        return Model.findById(1);
      }).then(user => {
        expect(user.get('jewelPurity')).to.be.eql(sampleData.jewelPurity);
        expect(user.get('jewelPurity')).to.be.string;
      });
    });
  }

  if (dialect === 'postgres') {
    it('should return Int4 range properly #5747', function() {
      const Model = this.sequelize.define('M', {
        interval: {
          type: Sequelize.RANGE(Sequelize.INTEGER),
          allowNull: false,
          unique: true
        }
      });

      return Model.sync({ force: true })
              .then(() => Model.create({ interval: [1, 4] }) )
              .then(() => Model.findAll() )
              .spread((m) => {
                expect(m.interval[0]).to.be.eql(1);
                expect(m.interval[1]).to.be.eql(4);
              });
    });
  }

  it('should allow spaces in ENUM', function() {
    const Model = this.sequelize.define('user', {
      name: Sequelize.STRING,
      type: Sequelize.ENUM(['action', 'mecha', 'canon', 'class s'])
    });

    return Model.sync({ force: true }).then(() => {
      return Model.create({ name: 'sakura', type: 'class s' });
    }).then(record => {
      expect(record.type).to.be.eql('class s');
    });
  });

  it('should return YYYY-MM-DD format string for DATEONLY', function() {
    const Model = this.sequelize.define('user', {
      stamp: Sequelize.DATEONLY
    });
    const testDate = moment().format('YYYY-MM-DD');

    return Model.sync({ force: true})
      .then(() => Model.create({ stamp: testDate }))
      .then(record => {
        expect(typeof record.stamp).to.be.eql('string');
        expect(record.stamp).to.be.eql(testDate);
        return Model.findById(record.id);
      }).then(record => {
        if (dialect !== 'oracle') {
          //Not working neither with mssql...
          expect(typeof record.stamp).to.be.eql('string');
          expect(record.stamp).to.be.eql(testDate);
        }
      });
  });

});<|MERGE_RESOLUTION|>--- conflicted
+++ resolved
@@ -187,17 +187,13 @@
     return testSuccess(Type, 'foobar');
   });
 
-<<<<<<< HEAD
-  it('calls parse and stringify for BLOB', function () {
-    var Type = new Sequelize.BLOB();
+  it('calls parse and stringify for BLOB', () => {
+    const Type = new Sequelize.BLOB();
 
     return testSuccess(Type, 'foobar');
   });
  
-  it('calls parse and stringify for STRING', function () {
-=======
   it('calls parse and stringify for STRING', () => {
->>>>>>> c3859940
     const Type = new Sequelize.STRING();
 
     return testSuccess(Type, 'foobar');
