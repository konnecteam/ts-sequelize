'use strict';

const chai = require('chai'),
  Sequelize = require('../../index'),
  expect = chai.expect,
  Support = require(__dirname + '/support'),
  sinon = require('sinon'),
  _ = require('lodash'),
  moment = require('moment'),
  current = Support.sequelize,
  uuid = require('uuid'),
  DataTypes = require('../../lib/data-types'),
  dialect = Support.getTestDialect(),
  semver = require('semver');

describe(Support.getTestDialectTeaser('DataTypes'), () => {
  afterEach(function() {
    // Restore some sanity by resetting all parsers
    switch (dialect) {
      case 'postgres':
        const types = require('pg-types');

        _.each(DataTypes, dataType => {
          if (dataType.types && dataType.types.postgres) {
            dataType.types.postgres.oids.forEach(oid => {
              types.setTypeParser(oid, _.identity);
            });
          }
        });

        require('pg-types/lib/binaryParsers').init((oid, converter) => {
          types.setTypeParser(oid, 'binary', converter);
        });
        require('pg-types/lib/textParsers').init((oid, converter) => {
          types.setTypeParser(oid, 'text', converter);
        });
        break;
      default:
        this.sequelize.connectionManager._clearTypeParser();
    }

    this.sequelize.connectionManager.refreshTypeParser(DataTypes[dialect]); // Reload custom parsers
  });

  it('allows me to return values from a custom parse function', () => {
    const parse = Sequelize.DATE.parse = sinon.spy(value => {
      return moment(value, 'YYYY-MM-DD HH:mm:ss');
    });

    const stringify = Sequelize.DATE.prototype.stringify = sinon.spy(function(value, options) {
      if (!moment.isMoment(value)) {
        value = this._applyTimezone(value, options);
      }

      if (dialect === 'oracle') {
        return `TO_TIMESTAMP('${value.format('YYYY-MM-DD HH:mm:ss')}','YYYY-MM-DD HH24:MI:SS.FFTZH')`; 
      }
      return value.format('YYYY-MM-DD HH:mm:ss');
    });

    current.refreshTypes();

    const User = current.define('user', {
      dateField: Sequelize.DATE
    }, {
      timestamps: false
    });

    return current.sync({ force: true }).then(() => {
      return User.create({
        dateField: moment('2011 10 31', 'YYYY MM DD')
      });
    }).then(() => {
      return User.findAll().get(0);
    }).then(user => {
      expect(parse).to.have.been.called;
      expect(stringify).to.have.been.called;

      expect(moment.isMoment(user.dateField)).to.be.ok;

      delete Sequelize.DATE.parse;
    });
  });
  

  const testSuccess = function(Type, value) {
    const parse = Type.constructor.parse = sinon.spy(value => {
      return value;
    });

    const stringify = Type.constructor.prototype.stringify = sinon.spy(function() {
      return Sequelize.ABSTRACT.prototype.stringify.apply(this, arguments);
    });

    current.refreshTypes();

    const User = current.define('user', {
      field: Type
    }, {
      timestamps: false
    });

    return current.sync({ force: true }).then(() => {
      return User.create({
        field: value
      });
    }).then(() => {
      return User.findAll().get(0);
    }).then(() => {
      expect(parse).to.have.been.called;
      expect(stringify).to.have.been.called;

      delete Type.constructor.parse;
      delete Type.constructor.prototype.stringify;
    });
  };

  const testFailure = function(Type) {
    Type.constructor.parse = _.noop();

    expect(() => {
      current.refreshTypes();
    }).to.throw('Parse function not supported for type ' + Type.key + ' in dialect ' + dialect);

    delete Type.constructor.parse;
  };

  if (current.dialect.supports.JSON) {
    it('calls parse and stringify for JSON', () => {
      const Type = new Sequelize.JSON();

      return testSuccess(Type, { test: 42, nested: { foo: 'bar' }});
    });
  }

  if (current.dialect.supports.JSONB) {
    it('calls parse and stringify for JSONB', () => {
      const Type = new Sequelize.JSONB();

      return testSuccess(Type, { test: 42, nested: { foo: 'bar' }});
    });
  }

  if (current.dialect.supports.HSTORE) {
    it('calls parse and stringify for HSTORE', () => {
      const Type = new Sequelize.HSTORE();

      return testSuccess(Type, { test: 42, nested: false });
    });
  }

  if (current.dialect.supports.RANGE) {
    it('calls parse and stringify for RANGE', () => {
      const Type = new Sequelize.RANGE(new Sequelize.INTEGER());

      return testSuccess(Type, [1, 2]);
    });
  }

  it('calls parse and stringify for DATE', () => {
    const Type = new Sequelize.DATE();

    return testSuccess(Type, new Date());
  });

  it('calls parse and stringify for DATEONLY', () => {
    const Type = new Sequelize.DATEONLY();

    return testSuccess(Type, moment(new Date()).format('YYYY-MM-DD'));
  });

  it('calls parse and stringify for TIME', () => {
    const Type = new Sequelize.TIME();

    return testSuccess(Type, new Date());
  });

  it('calls parse and stringify for BLOB', () => {
    const Type = new Sequelize.BLOB();

    return testSuccess(Type, 'foobar');
  });

  it('calls parse and stringify for CHAR', () => {
    const Type = new Sequelize.CHAR();

    return testSuccess(Type, 'foobar');
  });

  it('calls parse and stringify for BLOB', () => {
    const Type = new Sequelize.BLOB();

    return testSuccess(Type, 'foobar');
  });
 
  it('calls parse and stringify for STRING', () => {
    const Type = new Sequelize.STRING();

    return testSuccess(Type, 'foobar');
  });

  it('calls parse and stringify for TEXT', () => {
    const Type = new Sequelize.TEXT();

    if (dialect === 'mssql' || dialect === 'oracle') {
      // Text uses nvarchar, same type as string
      testFailure(Type);
    } else {
      return testSuccess(Type, 'foobar');
    }
  });

  it('calls parse and stringify for BOOLEAN', () => {
    const Type = new Sequelize.BOOLEAN();

    return testSuccess(Type, true);
  });

  it('calls parse and stringify for INTEGER', () => {
    const Type = new Sequelize.INTEGER();

    return testSuccess(Type, 1);
  });

  it('calls parse and stringify for DECIMAL', () => {
    const Type = new Sequelize.DECIMAL();

    if (dialect === 'oracle') {
      //Oracle does not support decimal, mapping to number
      testFailure(Type);
    } else {
      return testSuccess(Type, 1.5);
    }
  });

  it('calls parse and stringify for BIGINT', () => {
    const Type = new Sequelize.BIGINT();

    if (dialect === 'mssql' || dialect === 'oracle') {
      // Same type as integer
      testFailure(Type);
    } else {
      return testSuccess(Type, 1);
    }
  });

  it('calls parse and stringify for DOUBLE', () => {
    const Type = new Sequelize.DOUBLE();

    if (dialect === 'oracle') {
      // Oracle doesn't have float, maps to either number
      testFailure(Type);
    } else {
      return testSuccess(Type, 1.5);
    }
  });

  it('calls parse and stringify for FLOAT', () => {
    const Type = new Sequelize.FLOAT();

    if (dialect === 'postgres' || dialect === 'oracle') {
      // Postgres doesn't have float, maps to either decimal or double
      testFailure(Type);
    } else {
      return testSuccess(Type, 1.5);
    }
  });

  it('calls parse and stringify for REAL', () => {
    const Type = new Sequelize.REAL();

    if (dialect === 'oracle') {
      // Oracle doesn't have float, maps to either decimal or double
      testFailure(Type);
    } else {
      return testSuccess(Type, 1.5);
    }
  });

  it('calls parse and stringify for UUID', () => {
    const Type = new Sequelize.UUID();

    // there is no dialect.supports.UUID yet
    if (['postgres', 'sqlite'].indexOf(dialect) !== -1) {
      return testSuccess(Type, uuid.v4());
    } else {
      // No native uuid type
      testFailure(Type);
    }
  });

  it('calls parse and stringify for ENUM', () => {
    const Type = new Sequelize.ENUM('hat', 'cat');

    // No dialects actually allow us to identify that we get an enum back..
    testFailure(Type);
  });

  if (current.dialect.supports.GEOMETRY) {
    it('calls parse and stringify for GEOMETRY', () => {
      const Type = new Sequelize.GEOMETRY();

      return testSuccess(Type, { type: 'Point', coordinates: [125.6, 10.1] });
    });

    it('should parse an empty GEOMETRY field', () => {
      const Type = new Sequelize.GEOMETRY();

      // MySQL 5.7 or above doesn't support POINT EMPTY
      if (dialect === 'mysql' && semver.gte(current.options.databaseVersion, '5.7.0')) {
        return;
      }

      return new Sequelize.Promise((resolve, reject) => {
        if (/^postgres/.test(dialect)) {
          current.query('SELECT PostGIS_Lib_Version();')
            .then(result => {
              if (result[0][0] && semver.lte(result[0][0].postgis_lib_version, '2.1.7')) {
                resolve(true);
              } else {
                resolve();
              }
            }).catch(reject);
        } else {
          resolve(true);
        }
      }).then(runTests => {
        if (current.dialect.supports.GEOMETRY && runTests) {
          current.refreshTypes();

          const User = current.define('user', { field: Type }, { timestamps: false });
          const point = { type: 'Point', coordinates: [] };

          return current.sync({ force: true }).then(() => {
            return User.create({
              //insert a null GEOMETRY type
              field: point
            });
          }).then(() => {
            //This case throw unhandled exception
            return User.findAll();
          }).then(users =>{
            if (dialect === 'mysql') {
              // MySQL will return NULL, becuase they lack EMPTY geometry data support.
              expect(users[0].field).to.be.eql(null);
            } else if (dialect === 'postgres' || dialect === 'postgres-native') {
              //Empty Geometry data [0,0] as per https://trac.osgeo.org/postgis/ticket/1996
              expect(users[0].field).to.be.deep.eql({ type: 'Point', coordinates: [0, 0] });
            } else {
              expect(users[0].field).to.be.deep.eql(point);
            }
          });
        }
      });
    });
  }

  if (dialect === 'postgres' || dialect === 'sqlite') {
    // postgres actively supports IEEE floating point literals, and sqlite doesn't care what we throw at it
    it('should store and parse IEEE floating point literals (NaN and Infinity)', function() {
      const Model = this.sequelize.define('model', {
        float: Sequelize.FLOAT,
        double: Sequelize.DOUBLE,
        real: Sequelize.REAL
      });

      return Model.sync({ force: true }).then(() => {
        return Model.create({
          id: 1,
          float: NaN,
          double: Infinity,
          real: -Infinity
        });
      }).then(() => {
        return Model.find({ where:{ id: 1 } });
      }).then(user => {
        expect(user.get('float')).to.be.NaN;
        expect(user.get('double')).to.eq(Infinity);
        expect(user.get('real')).to.eq(-Infinity);
      });
    });
  }

  if (dialect === 'postgres' || dialect === 'mysql') {
    it('should parse DECIMAL as string', function() {
      const Model = this.sequelize.define('model', {
        decimal: Sequelize.DECIMAL,
        decimalPre: Sequelize.DECIMAL(10, 4),
        decimalWithParser: Sequelize.DECIMAL(32, 15),
        decimalWithIntParser: Sequelize.DECIMAL(10, 4),
        decimalWithFloatParser: Sequelize.DECIMAL(10, 8)
      });

      const sampleData = {
        id: 1,
        decimal: 12345678.12345678,
        decimalPre: 123456.1234,
        decimalWithParser: '12345678123456781.123456781234567',
        decimalWithIntParser: 1.234,
        decimalWithFloatParser: 0.12345678
      };

      return Model.sync({ force: true }).then(() => {
        return Model.create(sampleData);
      }).then(() => {
        return Model.findById(1);
      }).then(user => {
        /**
         * MYSQL default precision is 10 and scale is 0
         * Thus test case below will return number without any fraction values
        */
        if (dialect === 'mysql') {
          expect(user.get('decimal')).to.be.eql('12345678');
        } else {
          expect(user.get('decimal')).to.be.eql('12345678.12345678');
        }

        expect(user.get('decimalPre')).to.be.eql('123456.1234');
        expect(user.get('decimalWithParser')).to.be.eql('12345678123456781.123456781234567');
        expect(user.get('decimalWithIntParser')).to.be.eql('1.2340');
        expect(user.get('decimalWithFloatParser')).to.be.eql('0.12345678');
      });
    });

    it('should parse BIGINT as string', function() {
      const Model = this.sequelize.define('model', {
        jewelPurity: Sequelize.BIGINT
      });

      const sampleData = {
        id: 1,
        jewelPurity: '9223372036854775807'
      };

      return Model.sync({ force: true }).then(() => {
        return Model.create(sampleData);
      }).then(() => {
        return Model.findById(1);
      }).then(user => {
        expect(user.get('jewelPurity')).to.be.eql(sampleData.jewelPurity);
        expect(user.get('jewelPurity')).to.be.string;
      });
    });
  }

  if (dialect === 'postgres') {
    it('should return Int4 range properly #5747', function() {
      const Model = this.sequelize.define('M', {
        interval: {
          type: Sequelize.RANGE(Sequelize.INTEGER),
          allowNull: false,
          unique: true
        }
      });

      return Model.sync({ force: true })
        .then(() => Model.create({ interval: [1, 4] }) )
        .then(() => Model.findAll() )
        .spread(m => {
          expect(m.interval[0]).to.be.eql(1);
          expect(m.interval[1]).to.be.eql(4);
        });
    });
  }

  it('should allow spaces in ENUM', function() {
    const Model = this.sequelize.define('user', {
      name: Sequelize.STRING,
      type: Sequelize.ENUM(['action', 'mecha', 'canon', 'class s'])
    });

    return Model.sync({ force: true }).then(() => {
      return Model.create({ name: 'sakura', type: 'class s' });
    }).then(record => {
      expect(record.type).to.be.eql('class s');
    });
  });

  it('should return YYYY-MM-DD format string for DATEONLY', function() {
    const Model = this.sequelize.define('user', {
      stamp: Sequelize.DATEONLY
    });
    const testDate = moment().format('YYYY-MM-DD');
    const newDate = new Date();

    return Model.sync({ force: true})
      .then(() => Model.create({ stamp: testDate }))
      .then(record => {
        expect(typeof record.stamp).to.be.eql('string');
        expect(record.stamp).to.be.eql(testDate);

        return Model.findById(record.id);
      }).then(record => {
<<<<<<< HEAD
        if (dialect !== 'oracle') {
          //Not working neither with mssql...
          expect(typeof record.stamp).to.be.eql('string');
          expect(record.stamp).to.be.eql(testDate);
        }
=======
        expect(typeof record.stamp).to.be.eql('string');
        expect(record.stamp).to.be.eql(testDate);

        return record.update({
          stamp: testDate
        });
      }).then(record => {
        return record.reload();
      }).then(record => {
        expect(typeof record.stamp).to.be.eql('string');
        expect(record.stamp).to.be.eql(testDate);

        return record.update({
          stamp: newDate
        });
      }).then(record => {
        return record.reload();
      }).then(record => {
        expect(typeof record.stamp).to.be.eql('string');
        expect(new Date(record.stamp)).to.equalDate(newDate);
>>>>>>> a056b5aa
      });
  });

  it('should return set DATEONLY field to NULL correctly', function() {
    const Model = this.sequelize.define('user', {
      stamp: Sequelize.DATEONLY
    });
    const testDate = moment().format('YYYY-MM-DD');

    return Model.sync({ force: true})
      .then(() => Model.create({ stamp: testDate }))
      .then(record => {
        expect(typeof record.stamp).to.be.eql('string');
        expect(record.stamp).to.be.eql(testDate);

        return Model.findById(record.id);
      }).then(record => {
        expect(typeof record.stamp).to.be.eql('string');
        expect(record.stamp).to.be.eql(testDate);

        return record.update({
          stamp: null
        });
      }).then(record => {
        return record.reload();
      }).then(record => {
        expect(record.stamp).to.be.eql(null);
      });
  });

  it('should be able to cast buffer as boolean', function() {
    const ByteModel = this.sequelize.define('Model', {
      byteToBool: this.sequelize.Sequelize.BLOB
    }, {
      timestamps: false
    });

    const BoolModel = this.sequelize.define('Model', {
      byteToBool: this.sequelize.Sequelize.BOOLEAN
    }, {
      timestamps: false
    });

    return ByteModel.sync({
      force: true
    }).then(() => {
      return ByteModel.create({
        byteToBool: new Buffer([true])
      });
    }).then(byte => {
      expect(byte.byteToBool).to.be.ok;

      return BoolModel.findById(byte.id);
    }).then(bool => {
      expect(bool.byteToBool).to.be.true;
    });
  });
});<|MERGE_RESOLUTION|>--- conflicted
+++ resolved
@@ -491,13 +491,6 @@
 
         return Model.findById(record.id);
       }).then(record => {
-<<<<<<< HEAD
-        if (dialect !== 'oracle') {
-          //Not working neither with mssql...
-          expect(typeof record.stamp).to.be.eql('string');
-          expect(record.stamp).to.be.eql(testDate);
-        }
-=======
         expect(typeof record.stamp).to.be.eql('string');
         expect(record.stamp).to.be.eql(testDate);
 
@@ -518,7 +511,6 @@
       }).then(record => {
         expect(typeof record.stamp).to.be.eql('string');
         expect(new Date(record.stamp)).to.equalDate(newDate);
->>>>>>> a056b5aa
       });
   });
 
