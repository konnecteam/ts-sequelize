--- conflicted
+++ resolved
@@ -1550,10 +1550,9 @@
     });
   });
 
-<<<<<<< HEAD
   if (dialect !== 'oracle') {
     //Cannot work with Oracle, table length is too long
-    describe('toJSON', function() {
+    describe('toJSON', () => {
       beforeEach(function() {
         var self = this;
         this.User = this.sequelize.define('UserWithUsernameAndAgeAndIsAdmin', {
@@ -1561,94 +1560,16 @@
           age: DataTypes.INTEGER,
           isAdmin: DataTypes.BOOLEAN
         }, { timestamps: false });
-=======
-  describe('toJSON', () => {
-    beforeEach(function() {
-      const self = this;
-      this.User = this.sequelize.define('UserWithUsernameAndAgeAndIsAdmin', {
-        username: DataTypes.STRING,
-        age: DataTypes.INTEGER,
-        isAdmin: DataTypes.BOOLEAN
-      }, { timestamps: false });
->>>>>>> c3859940
 
         this.Project = this.sequelize.define('NiceProject', { title: DataTypes.STRING }, { timestamps: false });
 
         this.User.hasMany(this.Project, { as: 'Projects', foreignKey: 'lovelyUserId' });
         this.Project.belongsTo(this.User, { as: 'LovelyUser', foreignKey: 'lovelyUserId' });
 
-<<<<<<< HEAD
-        return this.User.sync({ force: true }).then(function() {
-          return self.Project.sync({ force: true });
-        });
-=======
       return this.User.sync({ force: true }).then(() => {
         return self.Project.sync({ force: true });
->>>>>>> c3859940
-      });
-
-<<<<<<< HEAD
-      it("dont return instance that isn't defined", function() {
-        var self = this;
-        return self.Project.create({ lovelyUserId: null })
-          .then(function(project) {
-            return self.Project.findOne({
-              where: {
-                id: project.id
-              },
-              include: [
-                { model: self.User, as: 'LovelyUser' }
-              ]
-            });
-          })
-          .then(function(project) {
-            var json = project.toJSON();
-            expect(json.LovelyUser).to.be.equal(null);
-          });
-      });
-
-      it("dont return instances that aren't defined", function() {
-        var self = this;
-        return self.User.create({ username: 'cuss' })
-          .then(function(user) {
-            return self.User.findOne({
-              where: {
-                id: user.id
-              },
-              include: [
-                { model: self.Project, as: 'Projects' }
-              ]
-            });
-          })
-          .then(function(user) {
-            expect(user.Projects).to.be.instanceof(Array);
-            expect(user.Projects).to.be.length(0);
-          });
-      });
-
-      it('returns an object containing all values', function() {
-        var user = this.User.build({ username: 'test.user', age: 99, isAdmin: true });
-        expect(user.toJSON()).to.deep.equal({ username: 'test.user', age: 99, isAdmin: true, id: null });
-      });
-
-      it('returns a response that can be stringified', function() {
-        var user = this.User.build({ username: 'test.user', age: 99, isAdmin: true });
-        expect(JSON.stringify(user)).to.deep.equal('{"id":null,"username":"test.user","age":99,"isAdmin":true}');
-      });
-
-      it('returns a response that can be stringified and then parsed', function() {
-        var user = this.User.build({ username: 'test.user', age: 99, isAdmin: true });
-        expect(JSON.parse(JSON.stringify(user))).to.deep.equal({ username: 'test.user', age: 99, isAdmin: true, id: null });
-      });
-
-      it('includes the eagerly loaded associations', function() {
-        var self = this;
-        return this.User.create({ username: 'fnord', age: 1, isAdmin: true }).then(function(user) {
-          return self.Project.create({ title: 'fnord' }).then(function(project) {
-            return user.setProjects([project]).then(function() {
-              return self.User.findAll({include: [{ model: self.Project, as: 'Projects' }]}).then(function(users) {
-                var _user = users[0];
-=======
+      });
+
     it("dont return instance that isn't defined", function() {
       const self = this;
       return self.Project.create({ lovelyUserId: null })
@@ -1709,18 +1630,11 @@
           return user.setProjects([project]).then(() => {
             return self.User.findAll({include: [{ model: self.Project, as: 'Projects' }]}).then((users) => {
               const _user = users[0];
->>>>>>> c3859940
-
-                expect(_user.Projects).to.exist;
-                expect(JSON.parse(JSON.stringify(_user)).Projects).to.exist;
-
-<<<<<<< HEAD
-                return self.Project.findAll({include: [{ model: self.User, as: 'LovelyUser' }]}).then(function(projects) {
-                  var _project = projects[0];
-=======
+
+              expect(_user.Projects).to.exist;
+              expect(JSON.parse(JSON.stringify(_user)).Projects).to.exist;
               return self.Project.findAll({include: [{ model: self.User, as: 'LovelyUser' }]}).then((projects) => {
                 const _project = projects[0];
->>>>>>> c3859940
 
                   expect(_project.LovelyUser).to.exist;
                   expect(JSON.parse(JSON.stringify(_project)).LovelyUser).to.exist;
@@ -1731,7 +1645,7 @@
         });
       });
     });
-
+    });
   }
 
   describe('findAll', () => {
