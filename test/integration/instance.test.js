--- conflicted
+++ resolved
@@ -1633,12 +1633,8 @@
 
               expect(_user.Projects).to.exist;
               expect(JSON.parse(JSON.stringify(_user)).Projects).to.exist;
-<<<<<<< HEAD
-              return self.Project.findAll({include: [{ model: self.User, as: 'LovelyUser' }]}).then((projects) => {
-=======
 
               return self.Project.findAll({include: [{ model: self.User, as: 'LovelyUser' }]}).then(projects => {
->>>>>>> 7ab3ba45
                 const _project = projects[0];
 
                   expect(_project.LovelyUser).to.exist;
