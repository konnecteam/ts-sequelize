'use strict';

const chai = require('chai'),
  Sequelize = require('../../../index'),
  expect = chai.expect,
  Support = require(__dirname + '/../support'),
  DataTypes = require(__dirname + '/../../../lib/data-types'),
  Promise = Sequelize.Promise;

const sortById = function(a, b) {
  return a.id < b.id ? -1 : 1;
};

describe(Support.getTestDialectTeaser('Include'), () => {
  describe('findAll', () => {
    beforeEach(function() {
      this.fixtureA = function() {
        const User = this.sequelize.define('User', {}),
          Company = this.sequelize.define('Company', {
            name: DataTypes.STRING
          }),
          Product = this.sequelize.define('Product', {
            title: DataTypes.STRING
          }),
          Tag = this.sequelize.define('Tag', {
            name: DataTypes.STRING
          }),
          Price = this.sequelize.define('Price', {
            value: DataTypes.FLOAT
          }),
          Customer = this.sequelize.define('Customer', {
            name: DataTypes.STRING
          }),
          Group = this.sequelize.define('Group', {
            name: DataTypes.STRING
          }),
          GroupMember = this.sequelize.define('GroupMember', {

          }),
          Rank = this.sequelize.define('Rank', {
            name: DataTypes.STRING,
            canInvite: {
              type: DataTypes.INTEGER,
              defaultValue: 0
            },
            canRemove: {
              type: DataTypes.INTEGER,
              defaultValue: 0
            },
            canPost: {
              type: DataTypes.INTEGER,
              defaultValue: 0
            }
          });

        this.models = {
          User,
          Company,
          Product,
          Tag,
          Price,
          Customer,
          Group,
          GroupMember,
          Rank
        };

        User.hasMany(Product);
        Product.belongsTo(User);

        Product.belongsToMany(Tag, {through: 'product_tag'});
        Tag.belongsToMany(Product, {through: 'product_tag'});
        Product.belongsTo(Tag, {as: 'Category'});
        Product.belongsTo(Company);

        Product.hasMany(Price);
        Price.belongsTo(Product);

        User.hasMany(GroupMember, {as: 'Memberships'});
        GroupMember.belongsTo(User);
        GroupMember.belongsTo(Rank);
        GroupMember.belongsTo(Group);
        Group.hasMany(GroupMember, {as: 'Memberships'});

        return this.sequelize.sync({force: true}).then(() => {
          return Promise.props({
            groups: Group.bulkCreate([
              {name: 'Developers'},
              {name: 'Designers'},
              {name: 'Managers'}
            ]).then(() => {
              return Group.findAll({order : ['id']}); //Order is mandatory, Oracle doesn't sort in any way if not specified
            }),
            companies: Company.bulkCreate([
              {name: 'Sequelize'},
              {name: 'Coca Cola'},
              {name: 'Bonanza'},
              {name: 'NYSE'},
              {name: 'Coshopr'}
            ]).then(() => {
              return Company.findAll({order : ['id']});
            }),
            ranks: Rank.bulkCreate([
              {name: 'Admin', canInvite: 1, canRemove: 1, canPost: 1},
              {name: 'Trustee', canInvite: 1, canRemove: 0, canPost: 1},
              {name: 'Member', canInvite: 1, canRemove: 0, canPost: 0}
            ]).then(() => {
              return Rank.findAll({order : ['id']});
            }),
            tags: Tag.bulkCreate([
              {name: 'A'},
              {name: 'B'},
              {name: 'C'},
              {name: 'D'},
              {name: 'E'}
            ]).then(() => {
              return Tag.findAll({order : ['id']});
            })
          }).then(results => {
            const groups = results.groups,
              ranks = results.ranks,
              tags = results.tags,
              companies = results.companies;

            return Promise.each([0, 1, 2, 3, 4], i => {
              return Promise.props({
                user: User.create(),
                products: Product.bulkCreate([
                  {title: 'Chair'},
                  {title: 'Desk'},
                  {title: 'Bed'},
                  {title: 'Pen'},
                  {title: 'Monitor'}
                ]).then(() => {
                  return Product.findAll({order : ['id']});
                })
              }).then(results => {
                const user = results.user,
                  products = results.products,
                  groupMembers  = [
                    {AccUserId: user.id, GroupId: groups[0].id, RankId: ranks[0].id},
                    {AccUserId: user.id, GroupId: groups[1].id, RankId: ranks[2].id}
                  ];
                if (i < 3) {
                  groupMembers.push({AccUserId: user.id, GroupId: groups[2].id, RankId: ranks[1].id});
                }

                return Promise.join(
                  GroupMember.bulkCreate(groupMembers),
                  user.setProducts([
                    products[i * 5 + 0],
                    products[i * 5 + 1],
                    products[i * 5 + 3]
                  ]),
                  Promise.join(
                    products[i * 5 + 0].setTags([
                      tags[0],
                      tags[2]
                    ]),
                    products[i * 5 + 1].setTags([
                      tags[1]
                    ]),
                    products[i * 5 + 0].setCategory(tags[1]),
                    products[i * 5 + 2].setTags([
                      tags[0]
                    ]),
                    products[i * 5 + 3].setTags([
                      tags[0]
                    ])
                  ),
                  Promise.join(
                    products[i * 5 + 0].setCompany(companies[4]),
                    products[i * 5 + 1].setCompany(companies[3]),
                    products[i * 5 + 2].setCompany(companies[2]),
                    products[i * 5 + 3].setCompany(companies[1]),
                    products[i * 5 + 4].setCompany(companies[0])
                  ),
                  Price.bulkCreate([
                    {ProductId: products[i * 5 + 0].id, value: 5},
                    {ProductId: products[i * 5 + 0].id, value: 10},
                    {ProductId: products[i * 5 + 1].id, value: 5},
                    {ProductId: products[i * 5 + 1].id, value: 10},
                    {ProductId: products[i * 5 + 1].id, value: 15},
                    {ProductId: products[i * 5 + 1].id, value: 20},
                    {ProductId: products[i * 5 + 2].id, value: 20},
                    {ProductId: products[i * 5 + 3].id, value: 20}
                  ])
                );
              });
            });
          });
        });
      };

    });

    //Oracle - identifier too long
    it('should work on a nested set of relations with a where condition in between relations', function() {
      const User = this.sequelize.define('User', {}),
        SubscriptionForm = this.sequelize.define('SubscriptionForm', {}),
        Collection = this.sequelize.define('Collection', {}),
        Category = this.sequelize.define('Category', {}),
        SubCategory = this.sequelize.define('SubCategory', {}),
        Capital = this.sequelize.define('Capital', {});

      User.hasOne(SubscriptionForm, {foreignKey: 'boundUser'});
      SubscriptionForm.belongsTo(User, {foreignKey: 'boundUser'});

      SubscriptionForm.hasOne(Collection, {foreignKey: 'boundDesigner'});
      Collection.belongsTo(SubscriptionForm, {foreignKey: 'boundDesigner'});

      SubscriptionForm.belongsTo(Category, {foreignKey: 'boundCategory'});
      Category.hasMany(SubscriptionForm, {foreignKey: 'boundCategory'});

      Capital.hasMany(Category, { foreignKey: 'boundCapital'});
      Category.belongsTo(Capital, {foreignKey: 'boundCapital'});

      Category.hasMany(SubCategory, {foreignKey: 'boundCategory'});
      SubCategory.belongsTo(Category, {foreignKey: 'boundCategory'});

      return this.sequelize.sync({force: true}).then(() => {
        return User.findOne({
          include: [
            {
              model: SubscriptionForm,
              include: [
                {
                  model: Collection,
                  where: {
                    id: 13
                  }
                },
                {
                  model: Category,
                  include: [
                    {
                      model: SubCategory
                    },
                    {
                      model: Capital,
                      include: [
                        {
                          model: Category
                        }
                      ]
                    }
                  ]
                }
              ]
            }
          ]
        });
      })
      .catch (error => {
        //We catch to don't throw the ORA-00972 identifier too long error
        console.log(error.message);
        if (error.message.indexOf('ORA-00972') === -1) {
          throw error;
        }
      });
    });

    //Oracle - identifier too long
    it('should accept nested `where` and `limit` at the same time', function() {
      const Product = this.sequelize.define('Product', {
          title: DataTypes.STRING
        }),
        Tag = this.sequelize.define('Tag', {
          name: DataTypes.STRING
        }),
        ProductTag = this.sequelize.define('ProductTag', {
          priority: DataTypes.INTEGER
        }),
        Set = this.sequelize.define('Set', {
          title: DataTypes.STRING
        });

      Set.hasMany(Product);
      Product.belongsTo(Set);
      Product.belongsToMany(Tag, {through: ProductTag});
      Tag.belongsToMany(Product, {through: ProductTag});

      return this.sequelize.sync({force: true}).then(() => {
        return Promise.join(
          Set.bulkCreate([
            {title: 'office'}
          ]),
          Product.bulkCreate([
            {title: 'Chair'},
            {title: 'Desk'},
            {title: 'Dress'}
          ]),
          Tag.bulkCreate([
            {name: 'A'},
            {name: 'B'},
            {name: 'C'}
          ])
        ).then(() => {
          return Promise.join(
            Set.findAll(),
            Product.findAll({order : ['id']}),
            Tag.findAll({order : ['id']})
          );
        }).spread((sets, products, tags) => {
          return Promise.join(
            sets[0].addProducts([products[0], products[1]]),
            products[0].addTag(tags[0], {priority: 1}).then(() => {
              return products[0].addTag(tags[1], {priority: 2});
            }).then(() => {
              return products[0].addTag(tags[2], {priority: 1});
            }),
            products[1].addTag(tags[1], {priority: 2}).then(() => {
              return products[2].addTag(tags[1], {priority: 3});
            }).then(() => {
              return products[2].addTag(tags[2], {priority: 0});
            })
          );
        }).then(() => {
          return Set.findAll({
            include: [{
              model: Product,
              include: [{
                model: Tag,
                where: {
                  name: 'A'
                }
              }]
            }],
            limit: 1
          });
        });
      })
      .catch (error => {
        //We catch to don't throw the ORA-00972 identifier too long error
        console.log(error.message);
        if (error.message.indexOf('ORA-00972') === -1) {
          throw error;
        }
      });
    });

    //Oracle - identifier too long
    it('should support an include with multiple different association types', function() {
      const User = this.sequelize.define('User', {}),
        Product = this.sequelize.define('Product', {
          title: DataTypes.STRING
        }),
        Tag = this.sequelize.define('Tag', {
          name: DataTypes.STRING
        }),
        Price = this.sequelize.define('Price', {
          value: DataTypes.FLOAT
        }),
        Group = this.sequelize.define('Group', {
          name: DataTypes.STRING
        }),
        GroupMember = this.sequelize.define('GroupMember', {

        }),
        Rank = this.sequelize.define('Rank', {
          name: DataTypes.STRING,
          canInvite: {
            type: DataTypes.INTEGER,
            defaultValue: 0
          },
          canRemove: {
            type: DataTypes.INTEGER,
            defaultValue: 0
          }
        });

      User.hasMany(Product);
      Product.belongsTo(User);

      Product.belongsToMany(Tag, {through: 'product_tag'});
      Tag.belongsToMany(Product, {through: 'product_tag'});
      Product.belongsTo(Tag, {as: 'Category'});

      Product.hasMany(Price);
      Price.belongsTo(Product);

      User.hasMany(GroupMember, {as: 'Memberships'});
      GroupMember.belongsTo(User);
      GroupMember.belongsTo(Rank);
      GroupMember.belongsTo(Group);
      Group.hasMany(GroupMember, {as: 'Memberships'});

      return this.sequelize.sync({force: true}).then(() => {
        return Promise.all([
          Group.bulkCreate([
            {name: 'Developers'},
            {name: 'Designers'}
          ]).then(() => {
            return Group.findAll({order : ['id']});
          }),
          Rank.bulkCreate([
            {name: 'Admin', canInvite: 1, canRemove: 1},
            {name: 'Member', canInvite: 1, canRemove: 0}
          ]).then(() => {
            return Rank.findAll({order : ['id']});
          }),
          Tag.bulkCreate([
            {name: 'A'},
            {name: 'B'},
            {name: 'C'}
          ]).then(() => {
            return Tag.findAll({order : ['id']});
          })
        ]).spread((groups, ranks, tags) => {
          return Promise.each([0, 1, 2, 3, 4], i => {
            return Promise.all([
              User.create(),
              Product.bulkCreate([
                {title: 'Chair'},
                {title: 'Desk'}
              ]).then(() => {
                return Product.findAll({order : ['id']});
              })
            ]).spread((user, products) => {
              return Promise.all([
                GroupMember.bulkCreate([
                  {UserId: user.id, GroupId: groups[0].id, RankId: ranks[0].id},
                  {UserId: user.id, GroupId: groups[1].id, RankId: ranks[1].id}
                ]),
                user.setProducts([
                  products[i * 2 + 0],
                  products[i * 2 + 1]
                ]),
                products[i * 2 + 0].setTags([
                  tags[0],
                  tags[2]
                ]),
                products[i * 2 + 1].setTags([
                  tags[1]
                ]),
                products[i * 2 + 0].setCategory(tags[1]),
                Price.bulkCreate([
                  {ProductId: products[i * 2 + 0].id, value: 5},
                  {ProductId: products[i * 2 + 0].id, value: 10},
                  {ProductId: products[i * 2 + 1].id, value: 5},
                  {ProductId: products[i * 2 + 1].id, value: 10},
                  {ProductId: products[i * 2 + 1].id, value: 15},
                  {ProductId: products[i * 2 + 1].id, value: 20}
                ])
              ]);
            });
          }).then(() => {
            return User.findAll({
              include: [
                {model: GroupMember, as: 'Memberships', include: [
                  Group,
                  Rank
                ]},
                {model: Product, include: [
                  Tag,
                  {model: Tag, as: 'Category'},
                  Price
                ]}
              ],
              order: [
                ['id', 'ASC']
              ]
            }).then(users => {
              users.forEach(user => {
                user.Memberships.sort(sortById);

                expect(user.Memberships.length).to.equal(2);
                expect(user.Memberships[0].Group.name).to.equal('Developers');
                expect(user.Memberships[0].Rank.canRemove).to.equal(1);
                expect(user.Memberships[1].Group.name).to.equal('Designers');
                expect(user.Memberships[1].Rank.canRemove).to.equal(0);

                user.Products.sort(sortById);
                expect(user.Products.length).to.equal(2);
                expect(user.Products[0].Tags.length).to.equal(2);
                expect(user.Products[1].Tags.length).to.equal(1);
                expect(user.Products[0].Category).to.be.ok;
                expect(user.Products[1].Category).not.to.be.ok;

                expect(user.Products[0].Prices.length).to.equal(2);
                expect(user.Products[1].Prices.length).to.equal(4);
              });
            });
          });
        });
      })
      .catch (error => {
        //We catch to don't throw the ORA-00972 identifier too long error
        console.log(error.message);
        if (error.message.indexOf('ORA-00972') === -1) {
          throw error;
        }
      });
    });

    it('should support many levels of belongsTo', function() {
      const A = this.sequelize.define('a', {}),
        B = this.sequelize.define('b', {}),
        C = this.sequelize.define('c', {}),
        D = this.sequelize.define('d', {}),
        E = this.sequelize.define('e', {}),
        F = this.sequelize.define('f', {}),
        G = this.sequelize.define('g', {}),
        H = this.sequelize.define('h', {});

      A.belongsTo(B);
      B.belongsTo(C);
      C.belongsTo(D);
      D.belongsTo(E);
      E.belongsTo(F);
      F.belongsTo(G);
      G.belongsTo(H);

      return this.sequelize.sync({force: true}).then(() => {
        return Promise.join(
          A.bulkCreate([
            {},
            {},
            {},
            {},
            {},
            {},
            {},
            {}
          ]).then(() => {
            return A.findAll();
          }),
          (function(singles) {
            let promise = Promise.resolve(),
              previousInstance,
              b;

            singles.forEach(model => {
              promise = promise.then(() => {
                return model.create({}).then(instance => {
                  if (previousInstance) {
                    return previousInstance['set'+ Sequelize.Utils.uppercaseFirst(model.name)](instance).then(() => {
                      previousInstance = instance;
                    });
                  } else {
                    previousInstance = b = instance;
                  }
                });
              });
            });

            promise = promise.then(() => {
              return b;
            });

            return promise;
          })([B, C, D, E, F, G, H])
        ).spread((as, b) => {
          return Promise.map(as, a => {
            return a.setB(b);
          });
        }).then(() => {
          return A.findAll({
            include: [
              {model: B, include: [
                {model: C, include: [
                  {model: D, include: [
                    {model: E, include: [
                      {model: F, include: [
                        {model: G, include: [
                          {model: H}
                        ]}
                      ]}
                    ]}
                  ]}
                ]}
              ]}
            ]
          }).then(as => {
            expect(as.length).to.be.ok;

            as.forEach(a => {
              expect(a.b.c.d.e.f.g.h).to.be.ok;
            });
          });
        });
      });
    });

    it('should support many levels of belongsTo (with a lower level having a where)', function() {
      const A = this.sequelize.define('a', {}),
        B = this.sequelize.define('b', {}),
        C = this.sequelize.define('c', {}),
        D = this.sequelize.define('d', {}),
        E = this.sequelize.define('e', {}),
        F = this.sequelize.define('f', {}),
        G = this.sequelize.define('g', {
          name: DataTypes.STRING
        }),
        H = this.sequelize.define('h', {
          name: DataTypes.STRING
        });

      A.belongsTo(B);
      B.belongsTo(C);
      C.belongsTo(D);
      D.belongsTo(E);
      E.belongsTo(F);
      F.belongsTo(G);
      G.belongsTo(H);

      return this.sequelize.sync({force: true}).then(() => {
        return Promise.join(
          A.bulkCreate([
            {},
            {},
            {},
            {},
            {},
            {},
            {},
            {}
          ]).then(() => {
            return A.findAll();
          }),
          (function(singles) {
            let promise = Promise.resolve(),
              previousInstance,
              b;

            singles.forEach(model => {
              const values = {};

              if (model.name === 'g') {
                values.name = 'yolo';
              }

              promise = promise.then(() => {
                return model.create(values).then(instance => {
                  if (previousInstance) {
                    return previousInstance['set'+ Sequelize.Utils.uppercaseFirst(model.name)](instance).then(() => {
                      previousInstance = instance;
                    });
                  } else {
                    previousInstance = b = instance;
                  }
                });
              });
            });

            promise = promise.then(() => {
              return b;
            });

            return promise;
          })([B, C, D, E, F, G, H])
        ).spread((as, b) => {
          return Promise.map(as, a => {
            return a.setB(b);
          });
        }).then(() => {
          return A.findAll({
            include: [
              {model: B, include: [
                {model: C, include: [
                  {model: D, include: [
                    {model: E, include: [
                      {model: F, include: [
                        {model: G, where: {
                          name: 'yolo'
                        }, include: [
                          {model: H}
                        ]}
                      ]}
                    ]}
                  ]}
                ]}
              ]}
            ]
          }).then(as => {
            expect(as.length).to.be.ok;

            as.forEach(a => {
              expect(a.b.c.d.e.f.g.h).to.be.ok;
            });
          });
        });
      });
    });

    it('should support ordering with only belongsTo includes', function() {
      const User = this.sequelize.define('User', {}),
        Item = this.sequelize.define('Item', {'test': DataTypes.STRING}),
        Order = this.sequelize.define('Order', {'position': DataTypes.INTEGER});

      User.belongsTo(Item, {'as': 'itemA', foreignKey: 'itemA_id'});
      User.belongsTo(Item, {'as': 'itemB', foreignKey: 'itemB_id'});
      User.belongsTo(Order);

      return this.sequelize.sync().then(() => {
        return Promise.props({
          users: User.bulkCreate([{}, {}, {}]).then(() => {
            return User.findAll();
          }),
          items: Item.bulkCreate([
            {'test': 'abc'},
            {'test': 'def'},
            {'test': 'ghi'},
            {'test': 'jkl'}
          ]).then(() => {
            return Item.findAll({order: ['id']});
          }),
          orders: Order.bulkCreate([
            {'position': 2},
            {'position': 3},
            {'position': 1}
          ]).then(() => {
            return Order.findAll({order: ['id']});
          })
        }).then(results => {
          const user1 = results.users[0];
          const user2 = results.users[1];
          const user3 = results.users[2];

          const item1 = results.items[0];
          const item2 = results.items[1];
          const item3 = results.items[2];
          const item4 = results.items[3];

          const order1 = results.orders[0];
          const order2 = results.orders[1];
          const order3 = results.orders[2];

          return Promise.join(
            user1.setItemA(item1),
            user1.setItemB(item2),
            user1.setOrder(order3),
            user2.setItemA(item3),
            user2.setItemB(item4),
            user2.setOrder(order2),
            user3.setItemA(item1),
            user3.setItemB(item4),
            user3.setOrder(order1)
          );
        }).then(() => {
          return User.findAll({
            'include': [
              {'model': Item, 'as': 'itemA', where: {test: 'abc'}},
              {'model': Item, 'as': 'itemB'},
              Order],
            'order': [
              [Order, 'position']
            ]
          }).then(as => {
            expect(as.length).to.eql(2);

            expect(as[0].itemA.test).to.eql('abc');
            expect(as[1].itemA.test).to.eql('abc');

            expect(as[0].Order.position).to.eql(1);
            expect(as[1].Order.position).to.eql(2);
          });
        });
      });
    });

    it('should include attributes from through models', function() {
      const Product = this.sequelize.define('Product', {
          title: DataTypes.STRING
        }),
        Tag = this.sequelize.define('Tag', {
          name: DataTypes.STRING
        }),
        ProductTag = this.sequelize.define('ProductTag', {
          priority: DataTypes.INTEGER
        });

      Product.belongsToMany(Tag, {through: ProductTag});
      Tag.belongsToMany(Product, {through: ProductTag});

      return this.sequelize.sync({force: true}).then(() => {
        return Promise.props({
          products: Product.bulkCreate([
            {title: 'Chair'},
            {title: 'Desk'},
            {title: 'Dress'}
          ]).then(() => {
            return Product.findAll({order : ['id']});
          }),
          tags: Tag.bulkCreate([
            {name: 'A'},
            {name: 'B'},
            {name: 'C'}
          ]).then(() => {
            return Tag.findAll({order : ['id']});
          })
        }).then(results => {
          return Promise.join(
            results.products[0].addTag(results.tags[0], { through: {priority: 1}}),
            results.products[0].addTag(results.tags[1], { through: {priority: 2}}),
            results.products[1].addTag(results.tags[1], { through: {priority: 1}}),
            results.products[2].addTag(results.tags[0], { through: {priority: 3}}),
            results.products[2].addTag(results.tags[1], { through: {priority: 1}}),
            results.products[2].addTag(results.tags[2], { through: {priority: 2}})
          );
        }).then(() => {
          return Product.findAll({
            include: [
              {model: Tag}
            ],
            order: [
              ['id', 'ASC'],
              [Tag, 'id', 'ASC']
            ]
          }).then(products => {
            expect(products[0].Tags[0].ProductTag.priority).to.equal(1);
            expect(products[0].Tags[1].ProductTag.priority).to.equal(2);

            expect(products[1].Tags[0].ProductTag.priority).to.equal(1);

            expect(products[2].Tags[0].ProductTag.priority).to.equal(3);
            expect(products[2].Tags[1].ProductTag.priority).to.equal(1);
            expect(products[2].Tags[2].ProductTag.priority).to.equal(2);
          });
        });
      });
    });

    it('should support a required belongsTo include', function() {
      const User = this.sequelize.define('User', {}),
        Group = this.sequelize.define('Group', {});

      User.belongsTo(Group);

      return this.sequelize.sync({force: true}).then(() => {
        return Promise.props({
          groups: Group.bulkCreate([{}, {}]).then(() => {
            return Group.findAll();
          }),
          users: User.bulkCreate([{}, {}, {}]).then(() => {
            return User.findAll();
          })
        }).then(results => {
          return results.users[2].setGroup(results.groups[1]);
        }).then(() => {
          return User.findAll({
            include: [
              {model: Group, required: true}
            ]
          }).then(users => {
            expect(users.length).to.equal(1);
            expect(users[0].Group).to.be.ok;
          });
        });
      });
    });

    it('should be possible to extend the on clause with a where option on a belongsTo include', function() {
      const User = this.sequelize.define('User', {}),
        Group = this.sequelize.define('Group', {
          name: DataTypes.STRING
        });

      User.belongsTo(Group);

      return this.sequelize.sync({force: true}).then(() => {
        return Promise.props({
          groups: Group.bulkCreate([
            {name: 'A'},
            {name: 'B'}
          ]).then(() => {
            return Group.findAll();
          }),
          users: User.bulkCreate([{}, {}]).then(() => {
            return User.findAll();
          })
        }).then(results => {
          return Promise.join(
            results.users[0].setGroup(results.groups[1]),
            results.users[1].setGroup(results.groups[0])
          );
        }).then(() => {
          return User.findAll({
            include: [
              {model: Group, where: {name: 'A'}}
            ]
          }).then(users => {
            expect(users.length).to.equal(1);
            expect(users[0].Group).to.be.ok;
            expect(users[0].Group.name).to.equal('A');
          });
        });
      });
    });

    it('should be possible to extend the on clause with a where option on a belongsTo include', function() {
      const User = this.sequelize.define('User', {}),
        Group = this.sequelize.define('Group', {
          name: DataTypes.STRING
        });

      User.belongsTo(Group);

      return this.sequelize.sync({force: true}).then(() => {
        return Promise.props({
          groups: Group.bulkCreate([
            {name: 'A'},
            {name: 'B'}
          ]).then(() => {
            return Group.findAll();
          }),
          users: User.bulkCreate([{}, {}]).then(() => {
            return User.findAll();
          })
        }).then(results => {
          return Promise.join(
            results.users[0].setGroup(results.groups[1]),
             results.users[1].setGroup(results.groups[0])
          );
        }).then(() => {
          return User.findAll({
            include: [
              {model: Group, required: true}
            ]
          }).then(users => {
            users.forEach(user => {
              expect(user.Group).to.be.ok;
            });
          });
        });
      });
    });

    it('should be possible to define a belongsTo include as required with child hasMany not required', function() {
      const Address = this.sequelize.define('Address', { 'active': DataTypes.BOOLEAN }),
        Street = this.sequelize.define('Street', { 'active': DataTypes.BOOLEAN }),
        User = this.sequelize.define('User', { 'username': DataTypes.STRING });

      // Associate
      User.belongsTo(Address, { foreignKey: 'addressId' });
      Address.hasMany(User, { foreignKey: 'addressId' });

      Address.belongsTo(Street, { foreignKey: 'streetId' });
      Street.hasMany(Address, { foreignKey: 'streetId' });

      // Sync
      return this.sequelize.sync({ force: true }).then(() => {
        return Street.create({ active: true }).then(street => {
          return Address.create({ active: true, streetId: street.id }).then(address => {
            return User.create({ username: 'John', addressId: address.id }).then(() => {
              return User.find({
                where: { username: 'John'},
                include: [{
                  model: Address,
                  required: true,
                  where: {
                    active: true
                  },
                  include: [{
                    model: Street
                  }]
                }]
              }).then(john => {
                expect(john.Address).to.be.ok;
                expect(john.Address.Street).to.be.ok;
              });
            });
          });
        });
      });
    });

    it('should be possible to define a belongsTo include as required with child hasMany with limit', function() {
      const User = this.sequelize.define('User', {}),
        Group = this.sequelize.define('Group', {
          name: DataTypes.STRING
        }),
        Category = this.sequelize.define('Category', {
          category: DataTypes.STRING
        });

      User.belongsTo(Group);
      Group.hasMany(Category);

      return this.sequelize.sync({force: true}).then(() => {
        return Promise.props({
          groups: Group.bulkCreate([
            {name: 'A'},
            {name: 'B'}
          ]).then(() => {
            return Group.findAll();
          }),
          users: User.bulkCreate([{}, {}]).then(() => {
            return User.findAll();
          }),
          categories: Category.bulkCreate([{}, {}]).then(() => {
            return Category.findAll();
          })
        }).then(results => {
          return Promise.join(
            results.users[0].setGroup(results.groups[1]),
            results.users[1].setGroup(results.groups[0]),
            Promise.map(results.groups, group => {
              return group.setCategories(results.categories);
            })
          );
        }).then(() => {
          return User.findAll({
            include: [
              {model: Group, required: true, include: [
                {model: Category}
              ]}
            ],
            limit: 1
          }).then(users => {
            expect(users.length).to.equal(1);
            users.forEach(user => {
              expect(user.Group).to.be.ok;
              expect(user.Group.Categories).to.be.ok;
            });
          });
        });
      });
    });

    it('should be possible to define a belongsTo include as required with child hasMany with limit and aliases', function() {
      const User = this.sequelize.define('User', {}),
        Group = this.sequelize.define('Group', {
          name: DataTypes.STRING
        }),
        Category = this.sequelize.define('Category', {
          category: DataTypes.STRING
        });

      User.belongsTo(Group, {as: 'Team'});
      Group.hasMany(Category, {as: 'Tags'});

      return this.sequelize.sync({force: true}).then(() => {
        return Promise.props({
          groups: Group.bulkCreate([
            {name: 'A'},
            {name: 'B'}
          ]).then(() => {
            return Group.findAll();
          }),
          users: User.bulkCreate([{}, {}]).then(() => {
            return User.findAll();
          }),
          categories: Category.bulkCreate([{}, {}]).then(() => {
            return Category.findAll();
          })
        }).then(results => {
          return Promise.join(
            results.users[0].setTeam(results.groups[1]),
            results.users[1].setTeam(results.groups[0]),
            Promise.map(results.groups, group => {
              return group.setTags(results.categories);
            })
          );
        }).then(() => {
          return User.findAll({
            include: [
              {model: Group, required: true, as: 'Team', include: [
                {model: Category, as: 'Tags'}
              ]}
            ],
            limit: 1
          }).then(users => {
            expect(users.length).to.equal(1);
            users.forEach(user => {
              expect(user.Team).to.be.ok;
              expect(user.Team.Tags).to.be.ok;
            });
          });
        });
      });
    });

    it('should be possible to define a belongsTo include as required with child hasMany which is not required with limit', function() {
      const User = this.sequelize.define('User', {}),
        Group = this.sequelize.define('Group', {
          name: DataTypes.STRING
        }),
        Category = this.sequelize.define('Category', {
          category: DataTypes.STRING
        });

      User.belongsTo(Group);
      Group.hasMany(Category);

      return this.sequelize.sync({force: true}).then(() => {
        return Promise.props({
          groups: Group.bulkCreate([
            {name: 'A'},
            {name: 'B'}
          ]).then(() => {
            return Group.findAll();
          }),
          users: User.bulkCreate([{}, {}]).then(() => {
            return User.findAll();
          }),
          categories: Category.bulkCreate([{}, {}]).then(() => {
            return Category.findAll();
          })
        }).then(results => {
          return Promise.join(
            results.users[0].setGroup(results.groups[1]),
            results.users[1].setGroup(results.groups[0]),
            Promise.map(results.groups, group => {
              return group.setCategories(results.categories);
            })
          );
        }).then(() => {
          return User.findAll({
            include: [
              {model: Group, required: true, include: [
                {model: Category, required: false}
              ]}
            ],
            limit: 1
          }).then(users => {
            expect(users.length).to.equal(1);
            users.forEach(user => {
              expect(user.Group).to.be.ok;
              expect(user.Group.Categories).to.be.ok;
            });
          });
        });
      });
    });

    it('should be possible to extend the on clause with a where option on a hasOne include', function() {
      const User = this.sequelize.define('User', {}),
        Project = this.sequelize.define('Project', {
          title: DataTypes.STRING
        });

      User.hasOne(Project, {as: 'LeaderOf'});

      return this.sequelize.sync({force: true}).then(() => {
        return Promise.props({
          projects: Project.bulkCreate([
            {title: 'Alpha'},
            {title: 'Beta'}
          ]).then(() => {
            return Project.findAll();
          }),
          users: User.bulkCreate([{}, {}]).then(() => {
            return User.findAll();
          })
        }).then(results => {
          return Promise.join(
            results.users[1].setLeaderOf(results.projects[1]),
            results.users[0].setLeaderOf(results.projects[0])
          );
        }).then(() => {
          return User.findAll({
            include: [
              {model: Project, as: 'LeaderOf', where: {title: 'Beta'}}
            ]
          }).then(users => {
            expect(users.length).to.equal(1);
            expect(users[0].LeaderOf).to.be.ok;
            expect(users[0].LeaderOf.title).to.equal('Beta');
          });
        });
      });
    });

    it('should be possible to extend the on clause with a where option on a hasMany include with a through model', function() {
      const Product = this.sequelize.define('Product', {
          title: DataTypes.STRING
        }),
        Tag = this.sequelize.define('Tag', {
          name: DataTypes.STRING
        }),
        ProductTag = this.sequelize.define('ProductTag', {
          priority: DataTypes.INTEGER
        });

      Product.belongsToMany(Tag, {through: ProductTag});
      Tag.belongsToMany(Product, {through: ProductTag});

      return this.sequelize.sync({force: true}).then(() => {
        return Promise.props({
          products: Product.bulkCreate([
            {title: 'Chair'},
            {title: 'Desk'},
            {title: 'Dress'}
          ]).then(() => {
            return Product.findAll();
          }),
          tags: Tag.bulkCreate([
            {name: 'A'},
            {name: 'B'},
            {name: 'C'}
          ]).then(() => {
            return Tag.findAll();
          })
        }).then(results => {
          return Promise.join(
            results.products[0].addTag(results.tags[0], {priority: 1}),
            results.products[0].addTag(results.tags[1], {priority: 2}),
            results.products[1].addTag(results.tags[1], {priority: 1}),
            results.products[2].addTag(results.tags[0], {priority: 3}),
            results.products[2].addTag(results.tags[1], {priority: 1}),
            results.products[2].addTag(results.tags[2], {priority: 2})
          );
        }).then(() => {
          return Product.findAll({
            include: [
              {model: Tag, where: {name: 'C'}}
            ]
          }).then(products => {
            expect(products.length).to.equal(1);
            expect(products[0].Tags.length).to.equal(1);
          });
        });
      });
    });

    //Oracle - identifier too long
    it('should be possible to extend the on clause with a where option on nested includes', function() {
      const User = this.sequelize.define('User', {
          name: DataTypes.STRING
        }),
        Product = this.sequelize.define('Product', {
          title: DataTypes.STRING
        }),
        Tag = this.sequelize.define('Tag', {
          name: DataTypes.STRING
        }),
        Price = this.sequelize.define('Price', {
          value: DataTypes.FLOAT
        }),
        Group = this.sequelize.define('Group', {
          name: DataTypes.STRING
        }),
        GroupMember = this.sequelize.define('GroupMember', {

        }),
        Rank = this.sequelize.define('Rank', {
          name: DataTypes.STRING,
          canInvite: {
            type: DataTypes.INTEGER,
            defaultValue: 0
          },
          canRemove: {
            type: DataTypes.INTEGER,
            defaultValue: 0
          }
        });

      User.hasMany(Product);
      Product.belongsTo(User);

      Product.belongsToMany(Tag, {through: 'product_tag'});
      Tag.belongsToMany(Product, {through: 'product_tag'});
      Product.belongsTo(Tag, {as: 'Category'});

      Product.hasMany(Price);
      Price.belongsTo(Product);

      User.hasMany(GroupMember, {as: 'Memberships'});
      GroupMember.belongsTo(User);
      GroupMember.belongsTo(Rank);
      GroupMember.belongsTo(Group);
      Group.hasMany(GroupMember, {as: 'Memberships'});

      return this.sequelize.sync({force: true}).then(() => {
        return Promise.all([
          Group.bulkCreate([
            {name: 'Developers'},
            {name: 'Designers'}
          ]).then(() => {
            return Group.findAll();
          }),
          Rank.bulkCreate([
            {name: 'Admin', canInvite: 1, canRemove: 1},
            {name: 'Member', canInvite: 1, canRemove: 0}
          ]).then(() => {
            return Rank.findAll();
          }),
          Tag.bulkCreate([
            {name: 'A'},
            {name: 'B'},
            {name: 'C'}
          ]).then(() => {
            return Tag.findAll();
          })
        ]).spread((groups, ranks, tags) => {
          return Promise.each([0, 1, 2, 3, 4], i => {
            return Promise.props({
              user: User.create({name: 'FooBarzz'}),
              products: Product.bulkCreate([
                {title: 'Chair'},
                {title: 'Desk'}
              ]).then(() => {
                return Product.findAll({order : ['id']});
              })
            }).then(results => {
              return Promise.join(
                GroupMember.bulkCreate([
                  {UserId: results.user.id, GroupId: groups[0].id, RankId: ranks[0].id},
                  {UserId: results.user.id, GroupId: groups[1].id, RankId: ranks[1].id}
                ]),
                results.user.setProducts([
                  results.products[i * 2 + 0],
                  results.products[i * 2 + 1]
                ]),
                Promise.join(
                  results.products[i * 2 + 0].setTags([
                    tags[0],
                    tags[2]
                  ]),
                  results.products[i * 2 + 1].setTags([
                    tags[1]
                  ]),
                  results.products[i * 2 + 0].setCategory(tags[1])
                ),
                Price.bulkCreate([
                  {ProductId: results.products[i * 2 + 0].id, value: 5},
                  {ProductId: results.products[i * 2 + 0].id, value: 10},
                  {ProductId: results.products[i * 2 + 1].id, value: 5},
                  {ProductId: results.products[i * 2 + 1].id, value: 10},
                  {ProductId: results.products[i * 2 + 1].id, value: 15},
                  {ProductId: results.products[i * 2 + 1].id, value: 20}
                ])
              );
            });
          });
        }).then(() => {
          return User.findAll({
            include: [
              {model: GroupMember, as: 'Memberships', include: [
                Group,
                {model: Rank, where: {name: 'Admin'}}
              ]},
              {model: Product, include: [
                Tag,
                {model: Tag, as: 'Category'},
                {model: Price, where: {
                  value: {
                    gt: 15
                  }
                }}
              ]}
            ],
            order: [
              ['id', 'ASC']
            ]
          }).then(users => {
            users.forEach(user => {
              expect(user.Memberships.length).to.equal(1);
              expect(user.Memberships[0].Rank.name).to.equal('Admin');
              expect(user.Products.length).to.equal(1);
              expect(user.Products[0].Prices.length).to.equal(1);
            });
          });
        });
      })
      .catch (error => {
        //We catch to don't throw the ORA-00972 identifier too long error
        console.log(error.message);
        if (error.message.indexOf('ORA-00972') === -1) {
          throw error;
        }
      });
    });

    it('should be possible to use limit and a where with a belongsTo include', function() {
      const User = this.sequelize.define('User', {}),
        Group = this.sequelize.define('Group', {
          name: DataTypes.STRING
        });

      User.belongsTo(Group);

      return this.sequelize.sync({force: true}).then(() => {
        return Promise.props({
          groups: Group.bulkCreate([
            {name: 'A'},
            {name: 'B'}
          ]).then(() => {
            return Group.findAll();
          }),
          users: User.bulkCreate([{}, {}, {}, {}]).then(() => {
            return User.findAll();
          })
        }).then(results => {
          return Promise.join(
            results.users[0].setGroup(results.groups[0]),
            results.users[1].setGroup(results.groups[0]),
            results.users[2].setGroup(results.groups[0]),
            results.users[3].setGroup(results.groups[1])
          );
        }).then(() => {
          return User.findAll({
            include: [
              {model: Group, where: {name: 'A'}}
            ],
            limit: 2
          }).then(users => {
            expect(users.length).to.equal(2);

            users.forEach(user => {
              expect(user.Group.name).to.equal('A');
            });
          });
        });
      });
    });

    it('should be possible use limit, attributes and a where on a belongsTo with additional hasMany includes', function() {
      const self = this;
      return this.fixtureA().then(() => {
        return self.models.Product.findAll({
          attributes: ['id', 'title'],
          include: [
            {model: self.models.Company, where: {name: 'NYSE'}},
            {model: self.models.Tag},
            {model: self.models.Price}
          ],
          limit: 3,
          order: [
            [self.sequelize.col(self.models.Product.name + '.id'), 'ASC']
          ]
<<<<<<< HEAD

        }).then((products) => {
=======
        }).then(products => {
>>>>>>> 7ab3ba45
          expect(products.length).to.equal(3);

          products.forEach(product => {
            expect(product.Company.name).to.equal('NYSE');
            expect(product.Tags.length).to.be.ok;
            expect(product.Prices.length).to.be.ok;
          });
        });
      });
    });

    it('should be possible to have the primary key in attributes', function() {
      const Parent = this.sequelize.define('Parent', {});
      const Child1 = this.sequelize.define('Child1', {});

      Parent.hasMany(Child1);
      Child1.belongsTo(Parent);

      return this.sequelize.sync({force: true}).then(() => {
        return Sequelize.Promise.all([
          Parent.create(),
          Child1.create()
        ]);
      }).spread((parent, child) => {
        return parent.addChild1(child).then(() => {
          return parent;
        });
      }).then(parent => {
        return Child1.find({
          include: [
            {
              model: Parent,
              attributes: ['id'], // This causes a duplicated entry in the query
              where: {
                id: parent.id
              }
            }
          ]
        });
      });
    });

    it('should be possible to turn off the attributes for the through table', function() {
      const self = this;
      return this.fixtureA().then(() => {
        return self.models.Product.findAll({
          attributes: ['title'],
          include: [
            {model: self.models.Tag, through: {attributes: []}, required: true}
          ]
        }).then(products => {
          products.forEach(product => {
            expect(product.Tags.length).to.be.ok;
            product.Tags.forEach(tag => {
              expect(tag.get().productTags).not.to.be.ok;
            });
          });
        });
      });
    });

    it('should be possible to select on columns inside a through table', function() {
      const self = this;
      return this.fixtureA().then(() => {
        return self.models.Product.findAll({
          attributes: ['title'],
          include: [
            {
              model: self.models.Tag,
              through: {
                where: {
                  ProductId: 3
                }
              },
              required: true
            }
          ]
        }).then(products => {
          expect(products).have.length(1);
        });
      });
    });

    it('should be possible to select on columns inside a through table and a limit', function() {
      const self = this;
      return this.fixtureA().then(() => {
        return self.models.Product.findAll({
          attributes: ['title'],
          include: [
            {
              model: self.models.Tag,
              through: {
                where: {
                  ProductId: 3
                }
              },
              required: true
            }
          ],
          limit: 5
        }).then(products => {
          expect(products).have.length(1);
        });
      });
    });

    // Test case by @eshell
    it('should be possible not to include the main id in the attributes', function() {
      const Member = this.sequelize.define('Member', {
        id: {
          type: Sequelize.BIGINT,
          primaryKey: true,
          autoIncrement: true
        },
        email: {
          type: Sequelize.STRING,
          unique: true,
          allowNull: false,
          validate: {
            isEmail: true,
            notNull: true,
            notEmpty: true
          }
        },
        password: Sequelize.STRING
      });
      const Album = this.sequelize.define('Album', {
        id: {
          type: Sequelize.BIGINT,
          primaryKey: true,
          autoIncrement: true
        },
        title: {
          type: Sequelize.STRING(25),
          allowNull: false
        }
      });

      Album.belongsTo(Member);
      Member.hasMany(Album);

      return this.sequelize.sync({force: true}).then(() => {
        const members = [],
          albums = [],
          memberCount = 20;

        for (let i = 1; i <= memberCount; i++) {
          members.push({
            id: i,
            email: 'email' + i + '@lmu.com',
            password: 'testing' + i
          });
          albums.push({
            title: 'Album' + i,
            MemberId: i
          });
        }

        return Member.bulkCreate(members).then(() => {
          return Album.bulkCreate(albums).then(() => {
            return Member.findAll({
              attributes: ['email'],
              include: [
                {
                  model: Album
                }
              ]
            }).then(members => {
              expect(members.length).to.equal(20);
              members.forEach(member => {
                expect(member.get('id')).not.to.be.ok;
                expect(member.Albums.length).to.equal(1);
              });
            });
          });
        });
      });
    });

    it('should be possible to use limit and a where on a hasMany with additional includes', function() {
      const self = this;
      return this.fixtureA().then(() => {
        return self.models.Product.findAll({
          include: [
            {model: self.models.Company},
            {model: self.models.Tag},
            {model: self.models.Price, where: {
              value: {gt: 5}
            }}
          ],
          limit: 6,
          order: [
            ['id', 'ASC']
          ]
        }).then(products => {
          expect(products.length).to.equal(6);

          products.forEach(product => {
            expect(product.Tags.length).to.be.ok;
            expect(product.Prices.length).to.be.ok;

            product.Prices.forEach(price => {
              expect(price.value).to.be.above(5);
            });
          });
        });
      });
    });

    it('should be possible to use limit and a where on a hasMany with a through model with additional includes', function() {
      const self = this;
      return this.fixtureA().then(() => {
        return self.models.Product.findAll({
          include: [
            {model: self.models.Company},
            {model: self.models.Tag, where: {name: ['A', 'B', 'C']}},
            {model: self.models.Price}
          ],
          limit: 10,
          order: [
            ['id', 'ASC']
          ]
        }).then(products => {
          expect(products.length).to.equal(10);

          products.forEach(product => {
            expect(product.Tags.length).to.be.ok;
            expect(product.Prices.length).to.be.ok;

            product.Tags.forEach(tag => {
              expect(['A', 'B', 'C']).to.include(tag.name);
            });
          });
        });
      });
    });

    it('should support including date fields, with the correct timeszone', function() {
      const User = this.sequelize.define('user', {
          dateField: Sequelize.DATE
        }, {timestamps: false}),
        Group = this.sequelize.define('group', {
          dateField: Sequelize.DATE
        }, {timestamps: false});

      User.belongsToMany(Group, {through: 'group_user'});
      Group.belongsToMany(User, {through: 'group_user'});

      return this.sequelize.sync().then(() => {
        return User.create({ dateField: Date.UTC(2014, 1, 20) }).then(user => {
          return Group.create({ dateField: Date.UTC(2014, 1, 20) }).then(group => {
            return user.addGroup(group).then(() => {
              return User.findAll({
                where: {
                  id: user.id
                },
                include: [Group]
              }).then(users => {
                expect(users[0].dateField.getTime()).to.equal(Date.UTC(2014, 1, 20));
                expect(users[0].groups[0].dateField.getTime()).to.equal(Date.UTC(2014, 1, 20));
              });
            });
          });
        });
      });
    });

    it('should still pull the main record(s) when an included model is not required and has where restrictions without matches', function() {
      const A = this.sequelize.define('a', {name: DataTypes.STRING(40)}),
        B = this.sequelize.define('b', {name: DataTypes.STRING(40)});

      A.belongsToMany(B, {through: 'a_b'});
      B.belongsToMany(A, {through: 'a_b'});

      return this.sequelize
        .sync({force: true})
        .then(() => {
          return A.create({
            name: 'Foobar'
          });
        })
        .then(() => {
          return A.findAll({
            where: {name: 'Foobar'},
            include: [
              {model: B, where: {name: 'idontexist'}, required: false}
            ]
          });
        })
        .then(as => {
          expect(as.length).to.equal(1);
          expect(as[0].get('bs')).deep.equal([]);
        });
    });

    it('should work with paranoid, a main record where, an include where, and a limit', function() {
      const Post = this.sequelize.define('post', {
        date: DataTypes.DATE,
        'public': DataTypes.BOOLEAN
      }, {
        paranoid: true
      });
      const Category = this.sequelize.define('category', {
        slug: DataTypes.STRING
      });

      Post.hasMany(Category);
      Category.belongsTo(Post);

      return this.sequelize.sync({force: true}).then(() => {
        return Promise.join(
          Post.create({'public': true}),
          Post.create({'public': true}),
          Post.create({'public': true}),
          Post.create({'public': true})
        ).then(posts => {
          return Promise.map(posts.slice(1, 3), post => {
            return post.createCategory({slug: 'food'});
          });
        }).then(() => {
          return Post.findAll({
            limit: 2,
            where: {
              'public': true
            },
            include: [
              {
                model: Category,
                where: {
                  slug: 'food'
                }
              }
            ]
          }).then(posts => {
            expect(posts.length).to.equal(2);
          });
        });
      });
    });

    it('should work on a nested set of required 1:1 relations', function() {
      const Person = this.sequelize.define('Person', {
        name: {
          type          : Sequelize.STRING,
          allowNull     : false
        }
      });

      const UserPerson = this.sequelize.define('UserPerson', {
        PersonId: {
          type          : Sequelize.INTEGER,
          primaryKey    : true
        },

        rank: {
          type          : Sequelize.STRING
        }
      });

      const User = this.sequelize.define('User', {
        UserPersonId: {
          type          : Sequelize.INTEGER,
          primaryKey    : true
        },

        login: {
          type          : Sequelize.STRING,
          unique        : true,
          allowNull     : false
        }
      });

      UserPerson.belongsTo(Person, {
        foreignKey: {
          allowNull: false
        },
        onDelete: 'CASCADE'
      });
      Person.hasOne(UserPerson, {
        foreignKey: {
          allowNull: false
        },
        onDelete: 'CASCADE'
      });

      User.belongsTo(UserPerson, {
        foreignKey: {
          name: 'UserPersonId',
          allowNull: false
        },
        onDelete: 'CASCADE'
      });
      UserPerson.hasOne(User, {
        foreignKey: {
          name: 'UserPersonId',
          allowNull: false
        },
        onDelete: 'CASCADE'
      });

      return this.sequelize.sync({force: true}).then(() => {
        return Person.findAll({
          offset        : 0,
          limit         : 20,
          attributes    : ['id', 'name'],
          include       : [{
            model         : UserPerson,
            required      : true,
            attributes    : ['rank'],
            include       : [{
              model         : User,
              required      : true,
              attributes    : ['login']
            }]
          }]
        });
      });
    });

    it('should work with an empty include.where', function() {
      const User = this.sequelize.define('User', {}),
        Company = this.sequelize.define('Company', {}),
        Group = this.sequelize.define('Group', {});

      User.belongsTo(Company);
      User.belongsToMany(Group, { through: 'UsersGroups' });
      Group.belongsToMany(User, { through: 'UsersGroups' });

      return this.sequelize.sync({force: true}).then(() => {
        return User.findAll({
          include: [
            {model: Group, where: {}},
            {model: Company, where: {}}
          ]
        });
      });
    });

    it('should be able to order on the main table and a required belongsTo relation with custom tablenames and limit ', function() {
      const User = this.sequelize.define('User', {
        lastName: DataTypes.STRING
      }, {tableName: 'dem_users'});
      const Company = this.sequelize.define('Company', {
        rank: DataTypes.INTEGER
      }, {tableName: 'dem_companies'});

      User.belongsTo(Company);
      Company.hasMany(User);

      return this.sequelize.sync({force: true}).then(() => {
        return Promise.join(
          User.create({lastName: 'Albertsen'}),
          User.create({lastName: 'Zenith'}),
          User.create({lastName: 'Hansen'}),
          Company.create({rank: 1}),
          Company.create({rank: 2})
        ).spread((albertsen, zenith, hansen, company1, company2) => {
          return Promise.join(
            albertsen.setCompany(company1),
            zenith.setCompany(company2),
            hansen.setCompany(company2)
          );
        }).then(() => {
          return User.findAll({
            include: [
              {model: Company, required: true}
            ],
            order: [
              [Company, 'rank', 'ASC'],
              ['lastName', 'DESC']
            ],
            limit: 5
          }).then(users => {
            expect(users[0].lastName).to.equal('Albertsen');
            expect(users[0].Company.rank).to.equal(1);

            expect(users[1].lastName).to.equal('Zenith');
            expect(users[1].Company.rank).to.equal(2);

            expect(users[2].lastName).to.equal('Hansen');
            expect(users[2].Company.rank).to.equal(2);
          });
        });
      });
    });

    it('should ignore include with attributes: [] (used for aggregates)', function() {
      const Post = this.sequelize.define('Post', {
          title: DataTypes.STRING
        }),
        Comment = this.sequelize.define('Comment', {
          content: DataTypes.TEXT
        });

      Post.Comments = Post.hasMany(Comment, {as: 'comments'});

      return this.sequelize.sync({force: true}).bind(this).then(() => {
        return Post.create({
          title: Math.random().toString(),
          comments: [
            {content: Math.random().toString()},
            {content: Math.random().toString()},
            {content: Math.random().toString()}
          ]
        }, {
          include: [Post.Comments]
        });
      }).then(function() {
        return Post.findAll({
          attributes: [
            [this.sequelize.fn('COUNT', this.sequelize.col('comments.id')), 'commentCount']
          ],
          include: [
            {association: Post.Comments, attributes: []}
          ],
          group: [
            'Post.id'
          ]
        });
      }).then(posts => {
        expect(posts.length).to.equal(1);

        const post = posts[0];

        expect(post.get('comments')).not.to.be.ok;
        expect(parseInt(post.get('commentCount'), 10)).to.equal(3);
      });
    });

    it('should not add primary key when including and aggregating with raw: true', function() {
      const Post = this.sequelize.define('Post', {
          title: DataTypes.STRING
        }),
        Comment = this.sequelize.define('Comment', {
          content: DataTypes.TEXT
        });

      Post.Comments = Post.hasMany(Comment, {as: 'comments'});

      return this.sequelize.sync({force: true}).bind(this).then(() => {
        return Post.create({
          title: Math.random().toString(),
          comments: [
            {content: Math.random().toString()},
            {content: Math.random().toString()},
            {content: Math.random().toString()}
          ]
        }, {
          include: [Post.Comments]
        });
      }).then(function() {
        return Post.findAll({
          attributes: [],
          include: [
            {
              association: Post.Comments,
              attributes: [[this.sequelize.fn('COUNT', this.sequelize.col('comments.id')), 'commentCount']]
            }
          ],
          raw: true
        });
      }).then(posts => {
        expect(posts.length).to.equal(1);

        const post = posts[0];
        expect(post.id).not.to.be.ok;
        expect(parseInt(post['comments.commentCount'], 10)).to.equal(3);
      });
    });

    //Oracle - identifier too long
    it('Should return posts with nested include with inner join with a m:n association', function() {

      const User = this.sequelize.define('User', {
        username: {
          type: DataTypes.STRING,
          primaryKey: true
        }
      });

      const Entity = this.sequelize.define('Entity', {
        entity_id: {
          type: DataTypes.INTEGER,
          autoIncrement: true,
          primaryKey: true
        },
        creator: {
          type: DataTypes.STRING,
          allowNull: false
        },
        votes: {
          type: DataTypes.INTEGER,
          allowNull: false,
          defaultValue: 0
        }
      });

      const Post = this.sequelize.define('Post', {
        post_id: {
          type: DataTypes.INTEGER,
          allowNull: false,
          primaryKey: true
        }
      });

      const TaggableSentient = this.sequelize.define('TaggableSentient', {
        nametag: {
          type: DataTypes.STRING,
          primaryKey: true
        }
      });

      Entity.belongsTo(User, { foreignKey: 'creator', targetKey: 'username' });
      Post.belongsTo(Entity, { foreignKey: 'post_id', targetKey: 'entity_id' });

      Entity.belongsToMany(TaggableSentient, {
        as: 'tags',
        through: { model: 'EntityTag', unique: false },
        foreignKey: 'entity_id',
        otherKey: 'tag_name'
      });

      TaggableSentient.belongsToMany(Entity, {
        as: 'tags',
        through: { model: 'EntityTag', unique: false },
        foreignKey: 'tag_name',
        otherKey: 'entity_id'
      });

      return this.sequelize.sync({ force: true })
        .then(() => User.create({ username: 'bob' }))
        .then(() => TaggableSentient.create({ nametag: 'bob' }))
        .then(() => Entity.create({ creator: 'bob' }))
        .then(entity => Promise.all([
          Post.create({ post_id: entity.entity_id }),
          entity.addTags('bob')
        ]))
        .then(() => Post.findAll({
          include: [{
            model: Entity,
            required: true,
            include: [{
              model: User,
              required: true
            }, {
              model: TaggableSentient,
              as: 'tags',
              required: true,
              through: {
                where: {
                  tag_name: ['bob']
                }
              }
            }]
          }],
          limit: 5,
          offset: 0
        }))
        .then(posts => {
          expect(posts.length).to.equal(1);
          expect(posts[0].Entity.creator).to.equal('bob');
          expect(posts[0].Entity.tags.length).to.equal(1);
          expect(posts[0].Entity.tags[0].EntityTag.tag_name).to.equal('bob');
          expect(posts[0].Entity.tags[0].EntityTag.entity_id).to.equal(posts[0].post_id);
        })
        .catch (error => {
        //We catch to don't throw the ORA-00972 identifier too long error
        console.log(error.message);
        if (error.message.indexOf('ORA-00972') === -1) {
          throw error;
        }
      });
    });
  });
});<|MERGE_RESOLUTION|>--- conflicted
+++ resolved
@@ -1420,12 +1420,7 @@
           order: [
             [self.sequelize.col(self.models.Product.name + '.id'), 'ASC']
           ]
-<<<<<<< HEAD
-
-        }).then((products) => {
-=======
         }).then(products => {
->>>>>>> 7ab3ba45
           expect(products.length).to.equal(3);
 
           products.forEach(product => {
