--- conflicted
+++ resolved
@@ -129,13 +129,8 @@
                       {title: 'Bed'},
                       {title: 'Pen'},
                       {title: 'Monitor'}
-<<<<<<< HEAD
-                    ]).then(function() {
+                    ]).then(() => {
                       return Product.findAll({order : ['id']});
-=======
-                    ]).then(() => {
-                      return Product.findAll();
->>>>>>> c3859940
                     })
                   ]).spread((user, products) => {
                     const groupMembers = [
@@ -1181,17 +1176,6 @@
           order: [
             ['id']
           ]
-<<<<<<< HEAD
-        }).then(function(products) {
-            expect(products.length).to.equal(10);
-            products.forEach(function(product) {
-              expect(product.Tags.length).to.be.ok;
-              expect(product.Prices.length).to.be.ok;
-
-              product.Tags.forEach(function(tag) {
-                expect(['A', 'B', 'C']).to.include(tag.name);
-              });
-=======
         }).then((products) => {
           expect(products.length).to.equal(10);
 
@@ -1201,8 +1185,8 @@
 
             product.Tags.forEach((tag) => {
               expect(['A', 'B', 'C']).to.include(tag.name);
->>>>>>> c3859940
             });
+          });
         });
       });
     });
