--- conflicted
+++ resolved
@@ -170,23 +170,13 @@
         enumVals: DataTypes.ENUM('hello', 'world')
       }, { freezeTableName: true });
 
-<<<<<<< HEAD
-      return Users.sync({ force: true }).then(function() {
-        return self.queryInterface.describeTable('_Users').then(function(metadata) {
-          var id = metadata.id;
-          var username = metadata.username;
-          var city = metadata.city;
-          var isAdmin = dialect === 'oracle' ? metadata.isadmin : metadata.isAdmin;
-          var enumVals = dialect === 'oracle' ? metadata.enumvals : metadata.enumVals;
-=======
       return Users.sync({ force: true }).then(() => {
         return self.queryInterface.describeTable('_Users').then((metadata) => {
           const id = metadata.id;
           const username = metadata.username;
           const city = metadata.city;
-          const isAdmin = metadata.isAdmin;
-          const enumVals = metadata.enumVals;
->>>>>>> c3859940
+          const isAdmin = dialect === 'oracle' ? metadata.isadmin : metadata.isAdmin;
+          const enumVals = dialect === 'oracle' ? metadata.enumvals : metadata.enumVals;
 
           expect(id.primaryKey).to.be.ok;
 
@@ -301,8 +291,7 @@
           autoIncrement: true
         }
       }).bind(this).then(function() {
-<<<<<<< HEAD
-        return this.queryInterface.insert(null, 'TableWithPK', {}, {raw: true, returning: true, plain: true}).then(function(results) {
+        return this.queryInterface.insert(null, 'TableWithPK', {}, {raw: true, returning: true, plain: true}).then((results) => {
           if (dialect !== 'oracle') {
             var response = _.head(results);
             expect(response.table_id || (typeof response !== 'object' && response)).to.be.ok;
@@ -310,11 +299,6 @@
             //On empty query, we can't return anything, we need to know at least the id column name to return its value
             expect(results).to.be.null;
           }
-=======
-        return this.queryInterface.insert(null, 'TableWithPK', {}, {raw: true, returning: true, plain: true}).then((results) => {
-          const response = _.head(results);
-          expect(response.table_id || typeof response !== 'object' && response).to.be.ok;
->>>>>>> c3859940
         });
       });
     });
