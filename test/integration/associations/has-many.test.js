'use strict';

const chai = require('chai'),
  expect = chai.expect,
  Support = require(__dirname + '/../support'),
  DataTypes = require(__dirname + '/../../../lib/data-types'),
  Sequelize = require('../../../index'),
  moment = require('moment'),
  sinon = require('sinon'),
  Promise = Sequelize.Promise,
  current = Support.sequelize,
  _ = require('lodash'),
  dialect = Support.getTestDialect();

describe(Support.getTestDialectTeaser('HasMany'), () => {
  describe('Model.associations', () => {
    it('should store all assocations when associting to the same table multiple times', function() {
      const User = this.sequelize.define('User', {}),
        Group = this.sequelize.define('Group', {});

      Group.hasMany(User);
      Group.hasMany(User, { foreignKey: 'primaryGroupId', as: 'primaryUsers' });
      Group.hasMany(User, { foreignKey: 'secondaryGroupId', as: 'secondaryUsers' });

      expect(Object.keys(Group.associations)).to.deep.equal(['Users', 'primaryUsers', 'secondaryUsers']);
    });
  });

  describe('get', () => {
    if (current.dialect.supports.groupedLimit) {
      describe('multiple', () => {
        it('should fetch associations for multiple instances', function() {
          const User = this.sequelize.define('User', {}),
            Task = this.sequelize.define('Task', {});

          User.Tasks = User.hasMany(Task, {as: 'tasks'});

          return this.sequelize.sync({force: true}).then(() => {
            return Promise.join(
              User.create({
                id: 1,
                tasks: [
                  {},
                  {},
                  {}
                ]
              }, {
                include: [User.Tasks]
              }),
              User.create({
                id: 2,
                tasks: [
                  {}
                ]
              }, {
                include: [User.Tasks]
              }),
              User.create({
                id: 3
              })
            );
          }).then((users) => {
            return User.Tasks.get(users).then((result) => {
              expect(result[users[0].id].length).to.equal(3);
              expect(result[users[1].id].length).to.equal(1);
              expect(result[users[2].id].length).to.equal(0);
            });
          });
        });

        it('should fetch associations for multiple instances with limit and order', function() {
          const User = this.sequelize.define('User', {}),
            Task = this.sequelize.define('Task', {
              title: DataTypes.STRING
            });

          User.Tasks = User.hasMany(Task, {as: 'tasks'});

          return this.sequelize.sync({force: true}).then(() => {
            return Promise.join(
              User.create({
                tasks: [
                  {title: 'b'},
                  {title: 'd'},
                  {title: 'c'},
                  {title: 'a'}
                ]
              }, {
                include: [User.Tasks]
              }),
              User.create({
                tasks: [
                  {title: 'a'},
                  {title: 'c'},
                  {title: 'b'}
                ]
              }, {
                include: [User.Tasks]
              })
            );
          }).then((users) => {
            return User.Tasks.get(users, {
              limit: 2,
              order: [
                ['title', 'ASC']
              ]
            }).then((result) => {
              expect(result[users[0].id].length).to.equal(2);
              expect(result[users[0].id][0].title).to.equal('a');
              expect(result[users[0].id][1].title).to.equal('b');

              expect(result[users[1].id].length).to.equal(2);
              expect(result[users[1].id][0].title).to.equal('a');
              expect(result[users[1].id][1].title).to.equal('b');
            });
          });
        });

        it('should fetch multiple layers of associations with limit and order with separate=true', function() {
          const User = this.sequelize.define('User', {}),
            Task = this.sequelize.define('Task', {
              title: DataTypes.STRING
            }),
            SubTask = this.sequelize.define('SubTask', {
              title: DataTypes.STRING
            });

          User.Tasks = User.hasMany(Task, {as: 'tasks'});
          Task.SubTasks = Task.hasMany(SubTask, {as: 'subtasks'});

          return this.sequelize.sync({force: true}).then(() => {
            return Promise.join(
              User.create({
                id: 1,
                tasks: [
                  {title: 'b', subtasks: [
                    {title:'c'},
                    {title:'a'}
                  ]},
                  {title: 'd'},
                  {title: 'c', subtasks: [
                    {title:'b'},
                    {title:'a'},
                    {title:'c'}
                  ]},
                  {title: 'a', subtasks: [
                    {title:'c'},
                    {title:'a'},
                    {title:'b'}
                  ]}
                ]
              }, {
                include: [{association: User.Tasks, include: [Task.SubTasks]}]
              }),
              User.create({
                id: 2,
                tasks: [
                  {title: 'a', subtasks: [
                    {title:'b'},
                    {title:'a'},
                    {title:'c'}
                  ]},
                  {title: 'c', subtasks: [
                    {title:'a'}
                  ]},
                  {title: 'b', subtasks: [
                    {title:'a'},
                    {title:'b'}
                  ]}
                ]
              }, {
                include: [{association: User.Tasks, include: [Task.SubTasks]}]
              })
            );
          }).then(() => {
            return User.findAll({
              include: [{
                association: User.Tasks,
                limit: 2,
                order: [['title', 'ASC']],
                separate: true,
                as: 'tasks',
                include: [
                  {
                    association: Task.SubTasks,
                    order: [['title', 'DESC']],
                    separate: true,
                    as: 'subtasks'
                  }
                ]
              }],
              order: [
                ['id', 'ASC']
              ]
            }).then((users) => {
              expect(users[0].tasks.length).to.equal(2);

              expect(users[0].tasks[0].title).to.equal('a');
              expect(users[0].tasks[0].subtasks.length).to.equal(3);
              expect(users[0].tasks[0].subtasks[0].title).to.equal('c');
              expect(users[0].tasks[0].subtasks[1].title).to.equal('b');
              expect(users[0].tasks[0].subtasks[2].title).to.equal('a');

              expect(users[0].tasks[1].title).to.equal('b');
              expect(users[0].tasks[1].subtasks.length).to.equal(2);
              expect(users[0].tasks[1].subtasks[0].title).to.equal('c');
              expect(users[0].tasks[1].subtasks[1].title).to.equal('a');

              expect(users[1].tasks.length).to.equal(2);
              expect(users[1].tasks[0].title).to.equal('a');
              expect(users[1].tasks[0].subtasks.length).to.equal(3);
              expect(users[1].tasks[0].subtasks[0].title).to.equal('c');
              expect(users[1].tasks[0].subtasks[1].title).to.equal('b');
              expect(users[1].tasks[0].subtasks[2].title).to.equal('a');

              expect(users[1].tasks[1].title).to.equal('b');
              expect(users[1].tasks[1].subtasks.length).to.equal(2);
              expect(users[1].tasks[1].subtasks[0].title).to.equal('b');
              expect(users[1].tasks[1].subtasks[1].title).to.equal('a');
            });
          });
        });

<<<<<<< HEAD
        it('should fetch associations for multiple instances with limit and order and a belongsTo relation', function () {
          var User = this.sequelize.define('User', {})
            , Task = this.sequelize.define('Task', {
=======
        it('should fetch associations for multiple instances with limit and order and a belongsTo relation', function() {
          const User = this.sequelize.define('User', {}),
            Task = this.sequelize.define('Task', {
>>>>>>> c3859940
              title: DataTypes.STRING,
              categoryId: {
                type: DataTypes.INTEGER,
                field: 'category_id'
              }
<<<<<<< HEAD
            })
            , Category = this.sequelize.define('Category', {});
=======
            }),
            Category = this.sequelize.define('Category', {});
>>>>>>> c3859940

          User.Tasks = User.hasMany(Task, {as: 'tasks'});
          Task.Category = Task.belongsTo(Category, {as: 'category', foreignKey: 'categoryId'});

          return this.sequelize.sync({force: true}).then(() => {
            return Promise.join(
              User.create({
                tasks: [
                  {title: 'b', category: {}},
                  {title: 'd', category: {}},
                  {title: 'c', category: {}},
                  {title: 'a', category: {}}
                ]
              }, {
                include: [{association: User.Tasks, include: [Task.Category]}]
              }),
              User.create({
                tasks: [
                  {title: 'a', category: {}},
                  {title: 'c', category: {}},
                  {title: 'b', category: {}}
                ]
              }, {
                include: [{association: User.Tasks, include: [Task.Category]}]
              })
            );
          }).then((users) => {
            return User.Tasks.get(users, {
              limit: 2,
              order: [
                ['title', 'ASC']
              ],
<<<<<<< HEAD
              include: [Task.Category],
            }).then(function (result) {

=======
              include: [Task.Category]
            }).then((result) => {
>>>>>>> c3859940
              expect(result[users[0].id].length).to.equal(2);
              expect(result[users[0].id][0].category).to.be.ok;
              expect(result[users[0].id][1].category).to.be.ok;
              expect(result[users[1].id].length).to.equal(2);
              expect(result[users[1].id][0].category).to.be.ok;
              expect(result[users[1].id][1].category).to.be.ok;

              if (dialect !== 'oracle') {
                //As Oracle doesn't have an order by inner mechanism, the results are never ordered in the same way, so we don't pass here
                expect(result[users[0].id][0].title).to.equal('a');
                expect(result[users[0].id][1].title).to.equal('b');
                expect(result[users[1].id][0].title).to.equal('a');
                expect(result[users[1].id][1].title).to.equal('b');
              }
              
            });
          });
        });
      });
    }
  });

  describe('(1:N)', () => {

    describe('hasSingle', () => {
      beforeEach(function() {
        this.Article = this.sequelize.define('Article', { 'title': DataTypes.STRING });
        this.Label = this.sequelize.define('Label', { 'text': DataTypes.STRING });

        this.Article.hasMany(this.Label);

        return this.sequelize.sync({ force: true });
      });

      it('should only generate one set of foreignKeys', function() {
        this.Article = this.sequelize.define('Article', { 'title': DataTypes.STRING }, {timestamps: false});
        this.Label = this.sequelize.define('Label', { 'text': DataTypes.STRING }, {timestamps: false});

        this.Label.belongsTo(this.Article);
        this.Article.hasMany(this.Label);

        expect(Object.keys(this.Label.rawAttributes)).to.deep.equal(['id', 'text', 'ArticleId']);
        expect(Object.keys(this.Label.rawAttributes).length).to.equal(3);
      });

      if (current.dialect.supports.transactions) {
        it('supports transactions', function() {
          let Article, Label, sequelize, article, label, t;
          return Support.prepareTransactionTest(this.sequelize).then((_sequelize) => {
            sequelize = _sequelize;
            Article = sequelize.define('Article', { 'title': DataTypes.STRING });
            Label = sequelize.define('Label', { 'text': DataTypes.STRING });

            Article.hasMany(Label);

            return sequelize.sync({ force: true });
          }).then(() => {
            return Promise.all([
              Article.create({ title: 'foo' }),
              Label.create({ text: 'bar' })
            ]);
          }).spread((_article, _label) => {
            article = _article;
            label = _label;
            return sequelize.transaction();
          }).then((_t) => {
            t = _t;
            return article.setLabels([label], { transaction: t });
          }).then(() => {
            return Article.all({ transaction: t });
          }).then((articles) => {
            return articles[0].hasLabel(label).then((hasLabel) => {
              expect(hasLabel).to.be.false;
            });
          }).then(() => {
            return Article.all({ transaction: t });
          }).then((articles) => {
            return articles[0].hasLabel(label, { transaction: t }).then((hasLabel) => {
              expect(hasLabel).to.be.true;
              return t.rollback();
            });
          });
        });
      }

      it('does not have any labels assigned to it initially', function() {
        return Promise.all([
          this.Article.create({ title: 'Article' }),
          this.Label.create({ text: 'Awesomeness' }),
          this.Label.create({ text: 'Epicness' })
        ]).spread((article, label1, label2) => {
          return Promise.all([
            article.hasLabel(label1),
            article.hasLabel(label2)
          ]);
        }).spread((hasLabel1, hasLabel2) => {
          expect(hasLabel1).to.be.false;
          expect(hasLabel2).to.be.false;
        });
      });

      it('answers true if the label has been assigned', function() {
        return Promise.all([
          this.Article.create({ title: 'Article' }),
          this.Label.create({ text: 'Awesomeness' }),
          this.Label.create({ text: 'Epicness' })
        ]).spread((article, label1, label2) => {
          return article.addLabel(label1).then(() => {
            return Promise.all([
              article.hasLabel(label1),
              article.hasLabel(label2)
            ]);
          });
        }).spread((hasLabel1, hasLabel2) => {
          expect(hasLabel1).to.be.true;
          expect(hasLabel2).to.be.false;
        });
      });

      it('answers correctly if the label has been assigned when passing a primary key instead of an object', function() {
        return Promise.all([
          this.Article.create({ title: 'Article' }),
          this.Label.create({ text: 'Awesomeness' }),
          this.Label.create({ text: 'Epicness' })
        ]).spread((article, label1, label2) => {
          return article.addLabel(label1).then(() => {
            return Promise.all([
              article.hasLabel(label1.id),
              article.hasLabel(label2.id)
            ]);
          });
        }).spread((hasLabel1, hasLabel2) => {
          expect(hasLabel1).to.be.true;
          expect(hasLabel2).to.be.false;
        });
      });
    });

    describe('hasAll', () => {
      beforeEach(function() {
        this.Article = this.sequelize.define('Article', {
          'title': DataTypes.STRING
        });
        this.Label = this.sequelize.define('Label', {
          'text': DataTypes.STRING
        });

        this.Article.hasMany(this.Label);

        return this.sequelize.sync({ force: true });
      });

      if (current.dialect.supports.transactions) {
        it('supports transactions', function() {
          return Support.prepareTransactionTest(this.sequelize).bind({}).then(function(sequelize) {
            this.sequelize = sequelize;
            this.Article = sequelize.define('Article', { 'title': DataTypes.STRING });
            this.Label = sequelize.define('Label', { 'text': DataTypes.STRING });

            this.Article.hasMany(this.Label);

            return this.sequelize.sync({ force: true });
          }).then(function() {
            return Promise.all([
              this.Article.create({ title: 'foo' }),
              this.Label.create({ text: 'bar' })
            ]);
          }).spread(function(article, label) {
            this.article = article;
            this.label = label;
            return this.sequelize.transaction();
          }).then(function(t) {
            this.t = t;
            return this.article.setLabels([this.label], { transaction: t });
          }).then(function() {
            return this.Article.all({ transaction: this.t });
          }).then(function(articles) {
            return Promise.all([
              articles[0].hasLabels([this.label]),
              articles[0].hasLabels([this.label], { transaction: this.t })
            ]);
          }).spread(function(hasLabel1, hasLabel2) {
            expect(hasLabel1).to.be.false;
            expect(hasLabel2).to.be.true;

            return this.t.rollback();
          });
        });
      }

      it('answers false if only some labels have been assigned', function() {
        return Promise.all([
          this.Article.create({ title: 'Article' }),
          this.Label.create({ text: 'Awesomeness' }),
          this.Label.create({ text: 'Epicness' })
        ]).spread((article, label1, label2) => {
          return article.addLabel(label1).then(() => {
            return article.hasLabels([label1, label2]);
          });
        }).then((result) => {
          expect(result).to.be.false;
        });
      });

      it('answers false if only some labels have been assigned when passing a primary key instead of an object', function() {
        return Promise.all([
          this.Article.create({ title: 'Article' }),
          this.Label.create({ text: 'Awesomeness' }),
          this.Label.create({ text: 'Epicness' })
        ]).spread((article, label1, label2) => {
          return article.addLabel(label1).then(() => {
            return article.hasLabels([label1.id, label2.id]).then((result) => {
              expect(result).to.be.false;
            });
          });
        });
      });

      it('answers true if all label have been assigned', function() {
        return Promise.all([
          this.Article.create({ title: 'Article' }),
          this.Label.create({ text: 'Awesomeness' }),
          this.Label.create({ text: 'Epicness' })
        ]).spread((article, label1, label2) => {
          return article.setLabels([label1, label2]).then(() => {
            return article.hasLabels([label1, label2]).then((result) => {
              expect(result).to.be.true;
            });
          });
        });
      });

      it('answers true if all label have been assigned when passing a primary key instead of an object', function() {
        return Promise.all([
          this.Article.create({ title: 'Article' }),
          this.Label.create({ text: 'Awesomeness' }),
          this.Label.create({ text: 'Epicness' })
        ]).spread((article, label1, label2) => {
          return article.setLabels([label1, label2]).then(() => {
            return article.hasLabels([label1.id, label2.id]).then((result) => {
              expect(result).to.be.true;
            });
          });
        });
      });
    });

    describe('setAssociations', () => {

      if (current.dialect.supports.transactions) {
        it('supports transactions', function() {
          return Support.prepareTransactionTest(this.sequelize).bind({}).then(function(sequelize) {
            this.Article = sequelize.define('Article', { 'title': DataTypes.STRING });
            this.Label = sequelize.define('Label', { 'text': DataTypes.STRING });

            this.Article.hasMany(this.Label);

            this.sequelize = sequelize;
            return sequelize.sync({ force: true });
          }).then(function() {
            return Promise.all([
              this.Article.create({ title: 'foo' }),
              this.Label.create({ text: 'bar' }),
              this.sequelize.transaction()
            ]);
          }).spread(function(article, label, t) {
            this.article = article;
            this. t = t;
            return article.setLabels([label], { transaction: t });
          }).then(function() {
            return this.Label.findAll({ where: { ArticleId: this.article.id }, transaction: undefined });
          }).then(function(labels) {
            expect(labels.length).to.equal(0);

            return this.Label.findAll({ where: { ArticleId: this.article.id }, transaction: this.t });
          }).then(function(labels) {
            expect(labels.length).to.equal(1);
            return this.t.rollback();
          });
        });
      }

      it('clears associations when passing null to the set-method', function() {
        const User = this.sequelize.define('User', { username: DataTypes.STRING }),
          Task = this.sequelize.define('Task', { title: DataTypes.STRING });

        Task.hasMany(User);

        return this.sequelize.sync({ force: true }).then(() => {
          return Promise.all([
            User.create({ username: 'foo' }),
            Task.create({ title: 'task' })
          ]);
        }).bind({}).spread(function(user, task) {
          this.task = task;
          return task.setUsers([user]);
        }).then(function() {
          return this.task.getUsers();
        }).then(function(users) {
          expect(users).to.have.length(1);

          return this.task.setUsers(null);
        }).then(function() {
          return this.task.getUsers();
        }).then((users) => {
          expect(users).to.have.length(0);
        });
      });

      it('supports passing the primary key instead of an object', function() {
        const Article = this.sequelize.define('Article', { title: DataTypes.STRING }),
          Label = this.sequelize.define('Label', { text: DataTypes.STRING });

        Article.hasMany(Label);

        return this.sequelize.sync({ force: true }).then(() => {
          return Promise.all([
            Article.create({}),
            Label.create({ text: 'label one' }),
            Label.create({ text: 'label two' })
          ]);
        }).bind({}).spread(function(article, label1, label2) {
          this.article = article;
          this.label1 = label1;
          this.label2 = label2;
          return article.addLabel(label1.id);
        }).then(function() {
          return this.article.setLabels([this.label2.id]);
        }).then(function() {
          return this.article.getLabels();
        }).then((labels) => {
          expect(labels).to.have.length(1);
          expect(labels[0].text).to.equal('label two');
        });
      });
    });

    describe('addAssociations', () => {
      if (current.dialect.supports.transactions) {
        it('supports transactions', function() {
          return Support.prepareTransactionTest(this.sequelize).bind({}).then(function(sequelize) {
            this.Article = sequelize.define('Article', { 'title': DataTypes.STRING });
            this.Label = sequelize.define('Label', { 'text': DataTypes.STRING });
            this.Article.hasMany(this.Label);

            this.sequelize = sequelize;
            return sequelize.sync({ force: true });
          }).then(function() {
            return Promise.all([
              this.Article.create({ title: 'foo' }),
              this.Label.create({ text: 'bar' })
            ]);
          }).spread(function(article, label) {
            this.article = article;
            this.label = label;
            return this.sequelize.transaction();
          }).then(function(t) {
            this.t = t;
            return this.article.addLabel(this.label, { transaction: this.t });
          }).then(function() {
            return this.Label.findAll({ where: { ArticleId: this.article.id }, transaction: undefined });
          }).then(function(labels) {
            expect(labels.length).to.equal(0);

            return this.Label.findAll({ where: { ArticleId: this.article.id }, transaction: this.t });
          }).then(function(labels) {
            expect(labels.length).to.equal(1);
            return this.t.rollback();
          });
        });
      }

      it('supports passing the primary key instead of an object', function() {
        const Article = this.sequelize.define('Article', { 'title': DataTypes.STRING }),
          Label = this.sequelize.define('Label', { 'text': DataTypes.STRING });

        Article.hasMany(Label);

        return this.sequelize.sync({ force: true }).then(() => {
          return Promise.all([
            Article.create({}),
            Label.create({ text: 'label one' })
          ]);
        }).bind({}).spread(function(article, label) {
          this.article = article;
          return article.addLabel(label.id);
        }).then(function() {
          return this.article.getLabels();
        }).then((labels) => {
          expect(labels[0].text).to.equal('label one'); // Make sure that we didn't modify one of the other attributes while building / saving a new instance
        });
      });
    });

    describe('addMultipleAssociations', () => {
      it('adds associations without removing the current ones', function() {
        const User = this.sequelize.define('User', { username: DataTypes.STRING }),
          Task = this.sequelize.define('Task', { title: DataTypes.STRING });

        Task.hasMany(User);

        return this.sequelize.sync({ force: true }).then(() => {
          return User.bulkCreate([
            { username: 'foo '},
            { username: 'bar '},
            { username: 'baz '}
          ]);
        }).bind({}).then(() => {
          return Task.create({ title: 'task' });
        }).then(function(task) {
          this.task = task;
          return User.findAll();
        }).then(function(users) {
          this.users = users;
          return this.task.setUsers([users[0]]);
        }).then(function() {
          return this.task.addUsers([this.users[1], this.users[2]]);
        }).then(function() {
          return this.task.getUsers();
        }).then((users) => {
          expect(users).to.have.length(3);
        });
      });

      it('handles decent sized bulk creates', function() {
        const User = this.sequelize.define('User', { username: DataTypes.STRING, num: DataTypes.INTEGER, status: DataTypes.STRING }),
          Task = this.sequelize.define('Task', { title: DataTypes.STRING });

        Task.hasMany(User);

        return this.sequelize.sync({ force: true }).then(() => {
          const users = _.range(1000).map(i => ({username: 'user' + i, num: i, status: 'live'}));
          return User.bulkCreate(users);
        }).bind({}).then(() => {
          return Task.create({ title: 'task' });
        }).then(function(task) {
          this.task = task;
          return User.findAll();
        }).then(users=> {
          expect(users).to.have.length(1000);
        });
      });
    });
    it('clears associations when passing null to the set-method with omitNull set to true', function() {
      this.sequelize.options.omitNull = true;

      const User = this.sequelize.define('User', { username: DataTypes.STRING }),
        Task = this.sequelize.define('Task', { title: DataTypes.STRING });

      Task.hasMany(User);

      return this.sequelize.sync({ force: true }).then(() => {
        return User.create({ username: 'foo' });
      }).bind({}).then(function(user) {
        this.user = user;
        return Task.create({ title: 'task' });
      }).then(function(task) {
        this.task = task;
        return task.setUsers([this.user]);
      }).then(function() {
        return this.task.getUsers();
      }).then(function(_users) {
        expect(_users).to.have.length(1);

        return this.task.setUsers(null);
      }).then(function() {
        return this.task.getUsers();
      }).then((_users) => {
        expect(_users).to.have.length(0);
      });
    });

    describe('createAssociations', () => {
      it('creates a new associated object', function() {
        const Article = this.sequelize.define('Article', { 'title': DataTypes.STRING }),
          Label = this.sequelize.define('Label', { 'text': DataTypes.STRING });

        Article.hasMany(Label);

        return this.sequelize.sync({ force: true }).then(() => {
          return Article.create({ title: 'foo' });
        }).then((article) => {
          return article.createLabel({ text: 'bar' }).return (article);
        }).then((article) => {
          return Label.findAll({ where: { ArticleId: article.id }});
        }).then((labels) => {
          expect(labels.length).to.equal(1);
        });
      });

      it('creates the object with the association directly', function() {
        const spy = sinon.spy();

        const Article = this.sequelize.define('Article', {
            'title': DataTypes.STRING

          }),
          Label = this.sequelize.define('Label', {
            'text': DataTypes.STRING
          });

        Article.hasMany(Label);

        return this.sequelize.sync({ force: true }).then(() => {
          return Article.create({ title: 'foo' });
        }).bind({}).then(function(article) {
          this.article = article;
          return article.createLabel({ text: 'bar' }, {logging: spy});
        }).then(function(label) {
          expect(spy.calledOnce).to.be.true;
          expect(label.ArticleId).to.equal(this.article.id);
        });
      });

      if (current.dialect.supports.transactions) {
        it('supports transactions', function() {
          return Support.prepareTransactionTest(this.sequelize).bind({}).then(function(sequelize) {
            this.sequelize = sequelize;
            this.Article = sequelize.define('Article', { 'title': DataTypes.STRING });
            this.Label = sequelize.define('Label', { 'text': DataTypes.STRING });

            this.Article.hasMany(this.Label);

            return sequelize.sync({ force: true});
          }).then(function() {
            return this.Article.create({ title: 'foo' });
          }).then(function(article) {
            this.article = article;
            return this.sequelize.transaction();
          }).then(function(t) {
            this.t = t;
            return this.article.createLabel({ text: 'bar' }, { transaction: this.t });
          }).then(function() {
            return this.Label.findAll();
          }).then(function(labels) {
            expect(labels.length).to.equal(0);
            return this.Label.findAll({ where: { ArticleId: this.article.id }});
          }).then(function(labels) {
            expect(labels.length).to.equal(0);
            return this.Label.findAll({ where: { ArticleId: this.article.id }, transaction: this.t });
          }).then(function(labels) {
            expect(labels.length).to.equal(1);
            return this.t.rollback();
          });
        });
      }

      it('supports passing the field option', function() {
        const Article = this.sequelize.define('Article', {
            'title': DataTypes.STRING
          }),
          Label = this.sequelize.define('Label', {
            'text': DataTypes.STRING
          });

        Article.hasMany(Label);

        return this.sequelize.sync({force: true}).then(() => {
          return Article.create();
        }).then((article) => {
          return article.createLabel({
            text: 'yolo'
          }, {
            fields: ['text']
          }).return (article);
        }).then((article) => {
          return article.getLabels();
        }).then((labels) => {
          expect(labels.length).to.be.ok;
        });
      });
    });

    describe('getting assocations with options', () => {
      beforeEach(function() {
        const self = this;

        this.User = this.sequelize.define('User', { username: DataTypes.STRING });
        this.Task = this.sequelize.define('Task', { title: DataTypes.STRING, active: DataTypes.BOOLEAN });

        this.User.hasMany(self.Task);

        return this.sequelize.sync({ force: true }).then(() => {
          return Promise.all([
            self.User.create({ username: 'John'}),
            self.Task.create({ title: 'Get rich', active: true}),
            self.Task.create({ title: 'Die trying', active: false})
          ]);
        }).spread((john, task1, task2) => {
          return john.setTasks([task1, task2]);
        });
      });

<<<<<<< HEAD
      //Oracle does not support where if column is not quoted
      if (dialect !== 'oracle') {
        it('should treat the where object of associations as a first class citizen', function() {
          var self = this;
          this.Article = this.sequelize.define('Article', {
            'title': DataTypes.STRING
          });
          this.Label = this.sequelize.define('Label', {
            'text': DataTypes.STRING,
            'until': DataTypes.DATE
          });
=======
      it('should treat the where object of associations as a first class citizen', function() {
        const self = this;
        this.Article = this.sequelize.define('Article', {
          'title': DataTypes.STRING
        });
        this.Label = this.sequelize.define('Label', {
          'text': DataTypes.STRING,
          'until': DataTypes.DATE
        });
>>>>>>> c3859940

          this.Article.hasMany(this.Label);

<<<<<<< HEAD
          return this.sequelize.sync({ force: true }).then(function() {
            return Promise.all([
              self.Article.create({ title: 'Article' }),
              self.Label.create({ text: 'Awesomeness', until: '2014-01-01 01:00:00' }),
              self.Label.create({ text: 'Epicness', until: '2014-01-03 01:00:00' })
            ]);
          }).bind({}).spread(function(article, label1, label2) {
            this.article = article;
            return article.setLabels([label1, label2]);
          }).then(function() {
            return this.article.getLabels({where: ['until > ?', moment('2014-01-02').toDate()]});
          }).then(function(labels) {
            expect(labels).to.be.instanceof(Array);
            expect(labels).to.have.length(1);
            expect(labels[0].text).to.equal('Epicness');
          });
=======
        return this.sequelize.sync({ force: true }).then(() => {
          return Promise.all([
            self.Article.create({ title: 'Article' }),
            self.Label.create({ text: 'Awesomeness', until: '2014-01-01 01:00:00' }),
            self.Label.create({ text: 'Epicness', until: '2014-01-03 01:00:00' })
          ]);
        }).bind({}).spread(function(article, label1, label2) {
          this.article = article;
          return article.setLabels([label1, label2]);
        }).then(function() {
          return this.article.getLabels({where: {until: {$gt: moment('2014-01-02').toDate()}}});
        }).then((labels) => {
          expect(labels).to.be.instanceof(Array);
          expect(labels).to.have.length(1);
          expect(labels[0].text).to.equal('Epicness');
>>>>>>> c3859940
        });
      }

      it('gets all associated objects when no options are passed', function() {
        return this.User.find({where: {username: 'John'}}).then((john) => {
          return john.getTasks();
        }).then((tasks) => {
          expect(tasks).to.have.length(2);
        });
      });

<<<<<<< HEAD
      //Oracle - the column in order by clause should be quoted
      if (current.dialect.name !== 'oracle') {
        it('only get objects that fulfill the options', function() {
          return this.User.find({ where: { username: 'John' } }).then(function(john) {
            return john.getTasks({ where: { active: true }, limit: 10, order: [['id', 'DESC']]});
          }).then(function(tasks) {
            expect(tasks).to.have.length(1);
          });
=======
      it('only get objects that fulfill the options', function() {
        return this.User.find({ where: { username: 'John' } }).then((john) => {
          return john.getTasks({ where: { active: true }, limit: 10, order: [['id', 'DESC']]});
        }).then((tasks) => {
          expect(tasks).to.have.length(1);
>>>>>>> c3859940
        });
      }
    });

    describe('countAssociations', () => {
      beforeEach(function() {
        const self = this;

        this.User = this.sequelize.define('User', { username: DataTypes.STRING });
        this.Task = this.sequelize.define('Task', { title: DataTypes.STRING, active: DataTypes.BOOLEAN });

        this.User.hasMany(self.Task, {
          foreignKey: 'userId'
        });

        return this.sequelize.sync({ force: true }).then(() => {
          return Promise.all([
            self.User.create({ username: 'John'}),
            self.Task.create({ title: 'Get rich', active: true}),
            self.Task.create({ title: 'Die trying', active: false})
          ]);
        }).spread((john, task1, task2) => {
          self.user = john;
          return john.setTasks([task1, task2]);
        });
      });

      it('should count all associations', function() {
        return expect(this.user.countTasks({})).to.eventually.equal(2);
      });

      it('should count filtered associations', function() {
        return expect(this.user.countTasks({
          where: {
            active: true
          }
        })).to.eventually.equal(1);
      });

      it('should count scoped associations', function() {
        this.User.hasMany(this.Task, {
          foreignKey: 'userId',
          as: 'activeTasks',
          scope: {
            active: true
          }
        });

        return expect(this.user.countActiveTasks({})).to.eventually.equal(1);
      });
    });

    describe('selfAssociations', () => {
      it('should work with alias', function() {
        const Person = this.sequelize.define('Group', {});

        Person.hasMany(Person, { as: 'Children'});

        return this.sequelize.sync();
      });
    });
  });

  describe('Foreign key constraints', () => {
    describe('1:m', () => {
      it('sets null by default', function() {
        const Task = this.sequelize.define('Task', { title: DataTypes.STRING }),
          User = this.sequelize.define('User', { username: DataTypes.STRING });

        User.hasMany(Task);

        return this.sequelize.sync({ force: true }).then(() => {
          return Promise.all([
            User.create({ username: 'foo' }),
            Task.create({ title: 'task' })
          ]);
        }).spread((user, task) => {
          return user.setTasks([task]).then(() => {
            return user.destroy().then(() => {
              return task.reload();
            });
          });
        }).then((task) => {
          expect(task.UserId).to.equal(null);
        });
      });

      it('sets to CASCADE if allowNull: false', function() {
        const Task = this.sequelize.define('Task', { title: DataTypes.STRING }),
          User = this.sequelize.define('User', { username: DataTypes.STRING });

        User.hasMany(Task, { foreignKey: { allowNull: false }}); // defaults to CASCADE

        return this.sequelize.sync({ force: true }).then(() => {
          return User.create({ username: 'foo' }).then((user) => {
            return Task.create({ title: 'task', UserId: user.id }).then(() => {
              return user.destroy().then(() => {
                return Task.findAll();
              });
            });
          }).then((tasks) => {
            expect(tasks).to.be.empty;
          });
        });
      });

      it('should be possible to remove all constraints', function() {
        const Task = this.sequelize.define('Task', { title: DataTypes.STRING }),
          User = this.sequelize.define('User', { username: DataTypes.STRING });

        User.hasMany(Task, { constraints: false });

        return this.sequelize.sync({ force: true }).bind({}).then(() => {
          return Promise.all([
            User.create({ username: 'foo' }),
            Task.create({ title: 'task' })
          ]);
        }).spread(function(user, task) {
          this.user = user;
          this.task = task;
          return user.setTasks([task]);
        }).then(function() {
          return this.user.destroy();
        }).then(function() {
          return this.task.reload();
        }).then(function(task) {
          expect(task.UserId).to.equal(this.user.id);
        });
      });

      it('can cascade deletes', function() {
        const Task = this.sequelize.define('Task', { title: DataTypes.STRING }),
          User = this.sequelize.define('User', { username: DataTypes.STRING });

        User.hasMany(Task, {onDelete: 'cascade'});

        return this.sequelize.sync({ force: true }).bind({}).then(() => {
          return Promise.all([
            User.create({ username: 'foo' }),
            Task.create({ title: 'task' })
          ]);
        }).spread(function(user, task) {
          this.user = user;
          this.task = task;
          return user.setTasks([task]);
        }).then(function() {
          return this.user.destroy();
        }).then(() => {
          return Task.findAll();
        }).then((tasks) => {
          expect(tasks).to.have.length(0);
        });
      });

      // NOTE: mssql does not support changing an autoincrement primary key 
      // NOTE: oracle does not support cascade constrait -> ORA-02292: integrity constraint - child record found
      if (dialect !== 'mssql' && dialect !== 'oracle') {
        it('can cascade updates', function() {
          const Task = this.sequelize.define('Task', { title: DataTypes.STRING }),
            User = this.sequelize.define('User', { username: DataTypes.STRING });

          User.hasMany(Task, {onUpdate: 'cascade'});

          return this.sequelize.sync({ force: true }).then(() => {
            return Promise.all([
              User.create({ username: 'foo' }),
              Task.create({ title: 'task' })
            ]);
          }).spread((user, task) => {
            return user.setTasks([task]).return (user);
          }).then((user) => {
            // Changing the id of a DAO requires a little dance since
            // the `UPDATE` query generated by `save()` uses `id` in the
            // `WHERE` clause

            const tableName = user.sequelize.getQueryInterface().QueryGenerator.addSchema(user.constructor);
            return user.sequelize.getQueryInterface().update(user, tableName, {id: 999}, {id: user.id});
          }).then(() => {
            return Task.findAll();
          }).then((tasks) => {
            expect(tasks).to.have.length(1);
            expect(tasks[0].UserId).to.equal(999);
          });
        });
      }

      if (current.dialect.supports.constraints.restrict) {
        it('can restrict deletes', function() {
          const self = this;
          const Task = this.sequelize.define('Task', { title: DataTypes.STRING }),
            User = this.sequelize.define('User', { username: DataTypes.STRING });

          User.hasMany(Task, {onDelete: 'restrict'});

          return this.sequelize.sync({ force: true }).bind({}).then(() => {
            return Promise.all([
              User.create({ username: 'foo' }),
              Task.create({ title: 'task' })
            ]);
          }).spread(function(user, task) {
            this.user = user;
            this.task = task;
            return user.setTasks([task]);
          }).then(function() {
            return this.user.destroy().catch (self.sequelize.ForeignKeyConstraintError, () => {
              // Should fail due to FK violation
              return Task.findAll();
            });
          }).then((tasks) => {
            expect(tasks).to.have.length(1);
          });
        });

        it('can restrict updates', function() {
          const self = this;
          const Task = this.sequelize.define('Task', { title: DataTypes.STRING }),
            User = this.sequelize.define('User', { username: DataTypes.STRING });

          User.hasMany(Task, {onUpdate: 'restrict'});

          return this.sequelize.sync({ force: true }).then(() => {
            return Promise.all([
              User.create({ username: 'foo' }),
              Task.create({ title: 'task' })
            ]);
          }).spread((user, task) => {
            return user.setTasks([task]).return (user);
          }).then((user) => {
            // Changing the id of a DAO requires a little dance since
            // the `UPDATE` query generated by `save()` uses `id` in the
            // `WHERE` clause

            const tableName = user.sequelize.getQueryInterface().QueryGenerator.addSchema(user.constructor);
            return user.sequelize.getQueryInterface().update(user, tableName, {id: 999}, {id: user.id})
            .catch (self.sequelize.ForeignKeyConstraintError, () => {
              // Should fail due to FK violation
              return Task.findAll();
            });
          }).then((tasks) => {
            expect(tasks).to.have.length(1);
          });
        });

      }

    });
  });

  describe('Association options', () => {
    it('can specify data type for autogenerated relational keys', function() {
      const User = this.sequelize.define('UserXYZ', { username: DataTypes.STRING }),
        dataTypes = [Sequelize.INTEGER, Sequelize.BIGINT, Sequelize.STRING],
        self = this,
        Tasks = {};

      return Promise.each(dataTypes, (dataType) => {
        const tableName = 'TaskXYZ_' + dataType.key;
        Tasks[dataType] = self.sequelize.define(tableName, { title: DataTypes.STRING });

        User.hasMany(Tasks[dataType], { foreignKey: 'userId', keyType: dataType, constraints: false });

        return Tasks[dataType].sync({ force: true }).then(() => {
          expect(Tasks[dataType].rawAttributes.userId.type).to.be.an.instanceof(dataType);
        });
      });
    });

    it('infers the keyType if none provided', function() {
      const User = this.sequelize.define('User', {
          id: { type: DataTypes.STRING, primaryKey: true },
          username: DataTypes.STRING
        }),
        Task = this.sequelize.define('Task', {
          title: DataTypes.STRING
        });

      User.hasMany(Task);

      return this.sequelize.sync({ force: true }).then(() => {
        expect(Task.rawAttributes.UserId.type instanceof DataTypes.STRING).to.be.ok;
      });
    });

    describe('allows the user to provide an attribute definition object as foreignKey', () => {
      it('works with a column that hasnt been defined before', function() {
        const Task = this.sequelize.define('task', {}),
          User = this.sequelize.define('user', {});

        User.hasMany(Task, {
          foreignKey: {
            name: 'uid',
            allowNull: false
          }
        });

        expect(Task.rawAttributes.uid).to.be.ok;
        expect(Task.rawAttributes.uid.allowNull).to.be.false;
        expect(Task.rawAttributes.uid.references.model).to.equal(User.getTableName());
        expect(Task.rawAttributes.uid.references.key).to.equal('id');
      });

      it('works when taking a column directly from the object', function() {
        const Project = this.sequelize.define('project', {
            user_id: {
              type: Sequelize.INTEGER,
              defaultValue: 42
            }
          }),
          User = this.sequelize.define('user', {
            uid: {
              type: Sequelize.INTEGER,
              primaryKey: true
            }
          });

        User.hasMany(Project, { foreignKey: Project.rawAttributes.user_id});

        expect(Project.rawAttributes.user_id).to.be.ok;
        expect(Project.rawAttributes.user_id.references.model).to.equal(User.getTableName());
        expect(Project.rawAttributes.user_id.references.key).to.equal('uid');
        expect(Project.rawAttributes.user_id.defaultValue).to.equal(42);
      });

      it('works when merging with an existing definition', function() {
        const Task = this.sequelize.define('task', {
            userId: {
              defaultValue: 42,
              type: Sequelize.INTEGER
            }
          }),
          User = this.sequelize.define('user', {});

        User.hasMany(Task, { foreignKey: { allowNull: true }});

        expect(Task.rawAttributes.userId).to.be.ok;
        expect(Task.rawAttributes.userId.defaultValue).to.equal(42);
        expect(Task.rawAttributes.userId.allowNull).to.be.ok;
      });
    });

    it('should throw an error if foreignKey and as result in a name clash', function() {
      const User = this.sequelize.define('user', {
        user: Sequelize.INTEGER
      });

      expect(User.hasMany.bind(User, User, { as: 'user' })).to
        .throw ('Naming collision between attribute \'user\' and association \'user\' on model user. To remedy this, change either foreignKey or as in your association definition');
    });
  });

  describe('sourceKey', () => {
    beforeEach(function() {
      const User = this.sequelize.define('UserXYZ',
        { username: Sequelize.STRING, email: Sequelize.STRING },
        { indexes: [ {fields: ['email'], unique: true} ] }
      );
      const Task = this.sequelize.define('TaskXYZ',
        { title: Sequelize.STRING, userEmail: { type: Sequelize.STRING, field: 'user_email_xyz'} });

      User.hasMany(Task, {foreignKey: 'userEmail', sourceKey: 'email', as: 'tasks'});

      this.User = User;
      this.Task = Task;

      return this.sequelize.sync({ force: true });
    });

    it('should use sourceKey', function() {
      const User = this.User,
        Task = this.Task;

      return User.create({ username: 'John', email: 'john@example.com' }).then((user) => {
        return Task.create({title: 'Fix PR', userEmail: 'john@example.com'}).then(() => {
          return user.getTasks().then((tasks) => {
            expect(tasks.length).to.equal(1);
            expect(tasks[0].title).to.equal('Fix PR');
          });
        });
      });
    });

    it('should count related records', function() {
      const User = this.User,
        Task = this.Task;

      return User.create({ username: 'John', email: 'john@example.com' }).then((user) => {
        return Task.create({title: 'Fix PR', userEmail: 'john@example.com'}).then(() => {
          return user.countTasks().then((tasksCount) => {
            expect(tasksCount).to.equal(1);
          });
        });
      });
    });

    it('should set right field when add relative', function() {
      const User = this.User,
        Task = this.Task;

      return User.create({ username: 'John', email: 'john@example.com' }).then((user) => {
        return Task.create({title: 'Fix PR'}).then((task) => {
          return user.addTask(task).then(() => {
            return user.hasTask(task.id).then((hasTask) => {
              expect(hasTask).to.be.true;
            });
          });
        });
      });
    });

  });

  describe('sourceKey with where clause in include', () => {
    beforeEach(function() {
      this.User = this.sequelize.define('User',
        { username: Sequelize.STRING, email: { type: Sequelize.STRING, field: 'mail'} },
        { indexes: [ {fields: ['mail'], unique: true} ] }
      );
      this.Task = this.sequelize.define('Task',
        { title: Sequelize.STRING, userEmail: Sequelize.STRING, taskStatus: Sequelize.STRING });

      this.User.hasMany(this.Task, {foreignKey: 'userEmail', sourceKey: 'mail'});

      return this.sequelize.sync({ force: true });
    });

    it('should use the specified sourceKey instead of the primary key', function() {
      return this.User.create({ username: 'John', email: 'john@example.com'}).then(() =>
        this.Task.bulkCreate([
          {title: 'Active Task', userEmail: 'john@example.com', taskStatus: 'Active'},
          {title: 'Inactive Task', userEmail: 'john@example.com', taskStatus: 'Inactive'}
        ])
      ).then(() =>
        this.User.find({
          include: [
            {
              model: this.Task,
              where: {taskStatus: 'Active'}
            }
          ],
          where: {username: 'John'}
        })
      ).then(user => {
        expect(user).to.be.ok;
        expect(user.Tasks.length).to.equal(1);
        expect(user.Tasks[0].title).to.equal('Active Task');
      });
    });
  });
});<|MERGE_RESOLUTION|>--- conflicted
+++ resolved
@@ -221,27 +221,16 @@
           });
         });
 
-<<<<<<< HEAD
-        it('should fetch associations for multiple instances with limit and order and a belongsTo relation', function () {
-          var User = this.sequelize.define('User', {})
-            , Task = this.sequelize.define('Task', {
-=======
         it('should fetch associations for multiple instances with limit and order and a belongsTo relation', function() {
           const User = this.sequelize.define('User', {}),
             Task = this.sequelize.define('Task', {
->>>>>>> c3859940
               title: DataTypes.STRING,
               categoryId: {
                 type: DataTypes.INTEGER,
                 field: 'category_id'
               }
-<<<<<<< HEAD
-            })
-            , Category = this.sequelize.define('Category', {});
-=======
             }),
             Category = this.sequelize.define('Category', {});
->>>>>>> c3859940
 
           User.Tasks = User.hasMany(Task, {as: 'tasks'});
           Task.Category = Task.belongsTo(Category, {as: 'category', foreignKey: 'categoryId'});
@@ -274,14 +263,8 @@
               order: [
                 ['title', 'ASC']
               ],
-<<<<<<< HEAD
-              include: [Task.Category],
-            }).then(function (result) {
-
-=======
               include: [Task.Category]
             }).then((result) => {
->>>>>>> c3859940
               expect(result[users[0].id].length).to.equal(2);
               expect(result[users[0].id][0].category).to.be.ok;
               expect(result[users[0].id][1].category).to.be.ok;
@@ -875,11 +858,10 @@
         });
       });
 
-<<<<<<< HEAD
       //Oracle does not support where if column is not quoted
       if (dialect !== 'oracle') {
         it('should treat the where object of associations as a first class citizen', function() {
-          var self = this;
+          const self = this;
           this.Article = this.sequelize.define('Article', {
             'title': DataTypes.STRING
           });
@@ -887,38 +869,9 @@
             'text': DataTypes.STRING,
             'until': DataTypes.DATE
           });
-=======
-      it('should treat the where object of associations as a first class citizen', function() {
-        const self = this;
-        this.Article = this.sequelize.define('Article', {
-          'title': DataTypes.STRING
-        });
-        this.Label = this.sequelize.define('Label', {
-          'text': DataTypes.STRING,
-          'until': DataTypes.DATE
-        });
->>>>>>> c3859940
 
           this.Article.hasMany(this.Label);
 
-<<<<<<< HEAD
-          return this.sequelize.sync({ force: true }).then(function() {
-            return Promise.all([
-              self.Article.create({ title: 'Article' }),
-              self.Label.create({ text: 'Awesomeness', until: '2014-01-01 01:00:00' }),
-              self.Label.create({ text: 'Epicness', until: '2014-01-03 01:00:00' })
-            ]);
-          }).bind({}).spread(function(article, label1, label2) {
-            this.article = article;
-            return article.setLabels([label1, label2]);
-          }).then(function() {
-            return this.article.getLabels({where: ['until > ?', moment('2014-01-02').toDate()]});
-          }).then(function(labels) {
-            expect(labels).to.be.instanceof(Array);
-            expect(labels).to.have.length(1);
-            expect(labels[0].text).to.equal('Epicness');
-          });
-=======
         return this.sequelize.sync({ force: true }).then(() => {
           return Promise.all([
             self.Article.create({ title: 'Article' }),
@@ -934,8 +887,8 @@
           expect(labels).to.be.instanceof(Array);
           expect(labels).to.have.length(1);
           expect(labels[0].text).to.equal('Epicness');
->>>>>>> c3859940
-        });
+        });
+      });
       }
 
       it('gets all associated objects when no options are passed', function() {
@@ -946,25 +899,16 @@
         });
       });
 
-<<<<<<< HEAD
+    if (current.dialect.name !== 'oracle') {
       //Oracle - the column in order by clause should be quoted
-      if (current.dialect.name !== 'oracle') {
-        it('only get objects that fulfill the options', function() {
-          return this.User.find({ where: { username: 'John' } }).then(function(john) {
-            return john.getTasks({ where: { active: true }, limit: 10, order: [['id', 'DESC']]});
-          }).then(function(tasks) {
-            expect(tasks).to.have.length(1);
-          });
-=======
       it('only get objects that fulfill the options', function() {
         return this.User.find({ where: { username: 'John' } }).then((john) => {
           return john.getTasks({ where: { active: true }, limit: 10, order: [['id', 'DESC']]});
         }).then((tasks) => {
           expect(tasks).to.have.length(1);
->>>>>>> c3859940
-        });
-      }
-    });
+        });
+      });
+    };
 
     describe('countAssociations', () => {
       beforeEach(function() {
