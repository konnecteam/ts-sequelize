'use strict';

const chai = require('chai'),
  Sequelize = require('../../index'),
  Promise = Sequelize.Promise,
  expect = chai.expect,
  Support = require(__dirname + '/support'),
  DataTypes = require(__dirname + '/../../lib/data-types'),
  _ = require('lodash'),
  dialect = Support.getTestDialect();

const sortById = function(a, b) {
  return a.id < b.id ? -1 : 1;
};

describe(Support.getTestDialectTeaser('Include'), () => {
  describe('find', () => {
    it('should support an empty belongsTo include', function() {
      const Company = this.sequelize.define('Company', {}),
        User = this.sequelize.define('User', {});

      User.belongsTo(Company, {as: 'Employer'});

      return this.sequelize.sync({force: true}).then(() => {
        return User.create();
      }).then(() => {
        return User.find({
          include: [{model: Company, as: 'Employer'}]
        }).then(user => {
          expect(user).to.be.ok;
        });
      });
    });

    it('should support a belongsTo association reference', function() {
      const Company = this.sequelize.define('Company', {}),
        User = this.sequelize.define('User', {}),
        Employer = User.belongsTo(Company, {as: 'Employer'});

      return this.sequelize.sync({force: true}).then(() => {
        return User.create();
      }).then(() => {
        return User.findOne({
          include: [Employer]
        }).then(user => {
          expect(user).to.be.ok;
        });
      });
    });

    it('should support a belongsTo association reference with a where', function() {
      const Company = this.sequelize.define('Company', {name: DataTypes.STRING}),
        User = this.sequelize.define('User', {}),
        Employer = User.belongsTo(Company, {as: 'Employer', foreignKey: 'employerId'});

      return this.sequelize.sync({force: true}).then(() => {
        return Company.create({
          name: 'CyberCorp'
        }).then(company => {
          return User.create({
            employerId: company.get('id')
          });
        });
      }).then(() => {
        return User.findOne({
          include: [
            {association: Employer, where: {name: 'CyberCorp'}}
          ]
        }).then(user => {
          expect(user).to.be.ok;
        });
      });
    });

    it('should support a empty hasOne include', function() {
      const Company = this.sequelize.define('Company', {}),
        Person = this.sequelize.define('Person', {});

      Company.hasOne(Person, {as: 'CEO'});

      return this.sequelize.sync({force: true}).then(() => {
        return Company.create().then(() => {
          return Company.find({
            include: [{model: Person, as: 'CEO'}]
          }).then(company => {
            expect(company).to.be.ok;
          });
        });
      });
    });

    it('should support a hasOne association reference', function() {
      const Company = this.sequelize.define('Company', {}),
        Person = this.sequelize.define('Person', {}),
        CEO = Company.hasOne(Person, {as: 'CEO'});

      return this.sequelize.sync({force: true}).then(() => {
        return Company.create();
      }).then(() => {
        return Company.find({
          include: [CEO]
        });
      }).then(user => {
        expect(user).to.be.ok;
      });
    });

    it('should support including a belongsTo association rather than a model/as pair', function() {
      const Company = this.sequelize.define('Company', {}),
        Person = this.sequelize.define('Person', {});

      Person.relation = {
        Employer: Person.belongsTo(Company, {as: 'employer'})
      };

      return this.sequelize.sync({force: true}).then(() => {
        return Promise.join(
          Person.create(),
          Company.create()
        ).spread((person, company) => {
          return person.setEmployer(company);
        });
      }).then(() => {
        return Person.find({
          include: [Person.relation.Employer]
        }).then(person => {
          expect(person).to.be.ok;
          expect(person.employer).to.be.ok;
        });
      });
    });

    it('should support a hasMany association reference', function() {
      const User = this.sequelize.define('user', {}),
        Task = this.sequelize.define('task', {}),
        Tasks = User.hasMany(Task);

      Task.belongsTo(User);

      return this.sequelize.sync({force: true}).then(() => {
        return User.create().then(user => {
          return user.createTask();
        }).then(() => {
          return User.find({
            include: [Tasks]
          });
        }).then(user => {
          expect(user).to.be.ok;
          expect(user.tasks).to.be.ok;
        });
      });
    });

    it('should support a hasMany association reference with a where condition', function() {
      const User = this.sequelize.define('user', {}),
        Task = this.sequelize.define('task', {title: DataTypes.STRING}),
        Tasks = User.hasMany(Task);

      Task.belongsTo(User);

      return this.sequelize.sync({force: true}).then(() => {
        return User.create().then(user => {
          return Promise.join(
            user.createTask({
              title: 'trivial'
            }),
            user.createTask({
              title: 'pursuit'
            })
          );
        }).then(() => {
          return User.find({
            include: [
              {association: Tasks, where: {title: 'trivial'}}
            ]
          });
        }).then(user => {
          expect(user).to.be.ok;
          expect(user.tasks).to.be.ok;
          expect(user.tasks.length).to.equal(1);
        });
      });
    });

    it('should support a belongsToMany association reference', function() {
      const User = this.sequelize.define('user', {}),
        Group = this.sequelize.define('group', {}),
        Groups = User.belongsToMany(Group, { through: 'UserGroup' });

      Group.belongsToMany(User, { through: 'UserGroup' });

      return this.sequelize.sync({force: true}).then(() => {
        return User.create().then(user => {
          return user.createGroup();
        });
      }).then(() => {
        return User.find({
          include: [Groups]
        }).then(user => {
          expect(user).to.be.ok;
          expect(user.groups).to.be.ok;
        });
      });
    });

    it('should support a simple nested belongsTo -> belongsTo include', function() {
      const Task = this.sequelize.define('Task', {}),
        User = this.sequelize.define('User', {}),
        Group = this.sequelize.define('Group', {});

      Task.belongsTo(User);
      User.belongsTo(Group);

      return this.sequelize.sync({force: true}).then(() => {
        return Promise.props({
          task: Task.create(),
          user: User.create(),
          group: Group.create()
        }).then(props => {
          return Promise.join(
            props.task.setUser(props.user),
            props.user.setGroup(props.group)
          ).return(props);
        }).then(props => {
          return Task.findOne({
            where: {
              id: props.task.id
            },
            include: [
              {model: User, include: [
                {model: Group}
              ]}
            ]
          }).then(task => {
            expect(task.User).to.be.ok;
            expect(task.User.Group).to.be.ok;
          });
        });
      });
    });

    it('should support a simple sibling set of belongsTo include', function() {
      const Task = this.sequelize.define('Task', {}),
        User = this.sequelize.define('User', {}),
        Group = this.sequelize.define('Group', {});

      Task.belongsTo(User);
      Task.belongsTo(Group);

      return this.sequelize.sync({force: true}).then(() => {
        return Task.create({
          User: {},
          Group: {}
        }, {
          include: [User, Group]
        });
      }).then(task => {
        return Task.find({
          where: {
            id: task.id
          },
          include: [
            {model: User},
            {model: Group}
          ]
        });
      }).then(task => {
        expect(task.User).to.be.ok;
        expect(task.Group).to.be.ok;
      });
    });

    it('should support a simple nested hasOne -> hasOne include', function() {
      const Task = this.sequelize.define('Task', {}),
        User = this.sequelize.define('User', {}),
        Group = this.sequelize.define('Group', {});

      User.hasOne(Task);
      Group.hasOne(User);
      User.belongsTo(Group);

      return this.sequelize.sync({force: true}).then(() => {
        return User.create({
          Task: {},
          Group: {}
        }, {
          include: [Task, Group]
        });
      }).then(user => {
        return Group.find({
          where: {
            id: user.Group.id
          },
          include: [
            {model: User, include: [
              {model: Task}
            ]}
          ]
        });
      }).then(group => {
        expect(group.User).to.be.ok;
        expect(group.User.Task).to.be.ok;
      });
    });

    it('should support a simple nested hasMany -> belongsTo include', function() {
      const Task = this.sequelize.define('Task', {}),
        User = this.sequelize.define('User', {}),
        Project = this.sequelize.define('Project', {});

      User.hasMany(Task);
      Task.belongsTo(Project);

      return this.sequelize.sync({force: true}).then(() => {
        return Project.bulkCreate([{ id: 1 }, { id: 2 }]);
      }).then(() => {
        return User.create({
          Tasks: [
            {ProjectId: 1},
            {ProjectId: 2},
            {ProjectId: 1},
            {ProjectId: 2}
          ]
        }, {
          include: [Task]
        });
      }).then(user => {
        return User.find({
          where: {
            id: user.id
          },
          include: [
            {model: Task, include: [
              {model: Project}
            ]}
          ]
        });
      }).then(user => {
        expect(user.Tasks).to.be.ok;
        expect(user.Tasks.length).to.equal(4);

        user.Tasks.forEach(task => {
          expect(task.Project).to.be.ok;
        });
      });
    });

    it('should support a simple nested belongsTo -> hasMany include', function() {
      const Task = this.sequelize.define('Task', {}),
        Worker = this.sequelize.define('Worker', {}),
        Project = this.sequelize.define('Project', {});

      Worker.belongsTo(Project);
      Project.hasMany(Worker);
      Project.hasMany(Task);

      return this.sequelize.sync({force: true}).then(() => {
        return Project.create({
          Workers: [{}],
          Tasks: [{}, {}, {}, {}]
        }, {
          include: [Worker, Task]
        });
      }).then(project => {
        return Worker.find({
          where: {
            id: project.Workers[0].id
          },
          include: [
            {model: Project, include: [
              {model: Task}
            ]}
          ]
        });
      }).then(worker => {
        expect(worker.Project).to.be.ok;
        expect(worker.Project.Tasks).to.be.ok;
        expect(worker.Project.Tasks.length).to.equal(4);
      });
    });

    //Oracle - identifier too long
    it('should support a simple nested hasMany <-> hasMany include', function() {
      const User = this.sequelize.define('User', {}),
        Product = this.sequelize.define('Product', {
          title: DataTypes.STRING
        }),
        Tag = this.sequelize.define('Tag', {
          name: DataTypes.STRING
        });

      User.hasMany(Product);
      Product.belongsToMany(Tag, {through: 'product_tag'});
      Tag.belongsToMany(Product, {through: 'product_tag'});

      return this.sequelize.sync({force: true}).then(() => {
        return Promise.all([
          User.create({
            id: 1,
            Products: [
              {title: 'Chair'},
              {title: 'Desk'},
              {title: 'Dress'},
              {title: 'Bed'}
            ]
          }, {
            include: [Product]
          }).then(() => {
            return Product.findAll({order: [['id']]});
          }),
          Tag.bulkCreate([
            {name: 'A'},
            {name: 'B'},
            {name: 'C'}
          ]).then(() => {
            return Tag.findAll({order: [['id']]});
          })
        ]);
      }).spread((products, tags) => {
        return Promise.all([
          products[0].setTags([tags[0], tags[2]]),
          products[1].setTags([tags[1]]),
          products[2].setTags([tags[0], tags[1], tags[2]])
        ]);
      }).then(() => {
        return User.find({
          where: {
            id: 1
          },
          include: [
            {model: Product, include: [
              {model: Tag}
            ]}
          ],
          order: [
            User.rawAttributes.id,
            [Product, 'id']
          ]
        });
      }).then(user => {
        expect(user.Products.length).to.equal(4);
        expect(user.Products[0].Tags.length).to.equal(2);
        expect(user.Products[1].Tags.length).to.equal(1);
        expect(user.Products[2].Tags.length).to.equal(3);
        expect(user.Products[3].Tags.length).to.equal(0);
      })
      .catch (error => {
        //We catch to don't throw the ORA-00972 identifier too long error
        console.log(error.message);
        if (error.message.indexOf('ORA-00972') === -1) {
          throw error;
        }
      });
    });

    //Oracle - identifier too long
    it('should support an include with multiple different association types', function() {
      const User = this.sequelize.define('User', {}),
        Product = this.sequelize.define('Product', {
          title: DataTypes.STRING
        }),
        Tag = this.sequelize.define('Tag', {
          name: DataTypes.STRING
        }),
        Price = this.sequelize.define('Price', {
          value: DataTypes.FLOAT
        }),
        Group = this.sequelize.define('Group', {
          name: DataTypes.STRING
        }),
        GroupMember = this.sequelize.define('GroupMember', {

        }),
        Rank = this.sequelize.define('Rank', {
          name: DataTypes.STRING,
          canInvite: {
            type: DataTypes.INTEGER,
            defaultValue: 0
          },
          canRemove: {
            type: DataTypes.INTEGER,
            defaultValue: 0
          }
        });

      User.hasMany(Product);
      Product.belongsTo(User);

      Product.belongsToMany(Tag, {through: 'product_tag'});
      Tag.belongsToMany(Product, {through: 'product_tag'});
      Product.belongsTo(Tag, {as: 'Category'});

      Product.hasMany(Price);
      Price.belongsTo(Product);

      User.hasMany(GroupMember, {as: 'Memberships'});
      GroupMember.belongsTo(User);
      GroupMember.belongsTo(Rank);
      GroupMember.belongsTo(Group);
      Group.hasMany(GroupMember, {as: 'Memberships'});

      return this.sequelize.sync({force: true}).then(() => {
        return Promise.all([
          Product.create({
            id: 1,
            title: 'Chair',
            Prices: [{ value: 5 }, { value: 10 }  ]
          }, { include: [Price]}),
          Product.create({
            id: 2,
            title: 'Desk',
            Prices: [{ value: 5 }, { value: 10 }, { value: 15 }, { value: 20 }]
          }, { include: [Price]}),
          User.create({
            id: 1,
            Memberships: [
              { id: 1, Group: {name: 'Developers'}, Rank: {name: 'Admin', canInvite: 1, canRemove: 1}},
              { id: 2, Group: {name: 'Designers'}, Rank: {name: 'Member', canInvite: 1, canRemove: 0}}
            ]
          }, {
            include: { model: GroupMember, as: 'Memberships', include: [Group, Rank]}
          }),
          Tag.bulkCreate([
            {name: 'A'},
            {name: 'B'},
            {name: 'C'}
          ]).then(() => {
            return Tag.findAll();
          })
        ]);
      }).spread((product1, product2, user, tags) => {
        return Promise.all([
          user.setProducts([product1, product2]),
          product1.setTags([tags[0], tags[2]]),
          product2.setTags([tags[1]]),
          product1.setCategory(tags[1])
        ]);
      }).then(() => {
        return User.find({
          where: {id: 1},
          include: [
            {model: GroupMember, as: 'Memberships', include: [
              Group,
              Rank
            ]},
            {model: Product, include: [
              Tag,
              {model: Tag, as: 'Category'},
              Price
            ]}
          ]
        });
      }).then(user => {
        user.Memberships.sort(sortById);
        expect(user.Memberships.length).to.equal(2);
        expect(user.Memberships[0].Group.name).to.equal('Developers');
        expect(user.Memberships[0].Rank.canRemove).to.equal(1);
        expect(user.Memberships[1].Group.name).to.equal('Designers');
        expect(user.Memberships[1].Rank.canRemove).to.equal(0);

        user.Products.sort(sortById);
        expect(user.Products.length).to.equal(2);
        expect(user.Products[0].Tags.length).to.equal(2);
        expect(user.Products[1].Tags.length).to.equal(1);
        expect(user.Products[0].Category).to.be.ok;
        expect(user.Products[1].Category).not.to.be.ok;

        expect(user.Products[0].Prices.length).to.equal(2);
        expect(user.Products[1].Prices.length).to.equal(4);
      })
      .catch (error => {
        //We catch to don't throw the ORA-00972 identifier too long error
        console.log(error.message);
        if (error.message.indexOf('ORA-00972') === -1) {
          throw error;
        }
      });
    });

    it('should support specifying attributes', function() {
      const Project = this.sequelize.define('Project', {
        title: Sequelize.STRING
      });

      const Task = this.sequelize.define('Task', {
        title: Sequelize.STRING,
        description: Sequelize.TEXT
      });

      Project.hasMany(Task);
      Task.belongsTo(Project);

      return this.sequelize.sync({force: true}).then(() => {
        return Task.create({
          title: 'FooBar',
          Project: {title: 'BarFoo'}
        }, {
          include: [Project]
        });
      }).then(() => {
        return Task.findAll({
          attributes: ['title'],
          include: [
            {model: Project, attributes: ['title']}
          ]
        });
      }).then(tasks => {
        expect(tasks[0].title).to.equal('FooBar');
        expect(tasks[0].Project.title).to.equal('BarFoo');

        expect(_.omit(tasks[0].get(), 'Project')).to.deep.equal({ title: 'FooBar' });
        expect(tasks[0].Project.get()).to.deep.equal({ title: 'BarFoo'});
      });
    });

    it('should support Sequelize.literal and renaming of attributes in included model attributes', function() {
      const Post = this.sequelize.define('Post', {});
      const PostComment = this.sequelize.define('PostComment', {
        someProperty: Sequelize.VIRTUAL, // Since we specify the AS part as a part of the literal string, not with sequelize syntax, we have to tell sequelize about the field
        comment_title: Sequelize.STRING
      });

      Post.hasMany(PostComment);

      return this.sequelize.sync({ force: true }).then(() => {
        return Post.create({});
      }).then(post => {
        return post.createPostComment({
          comment_title: 'WAT'
        });
      }).then(() => {
        let findAttributes;
        if (dialect === 'mssql') {
          findAttributes = [
            Sequelize.literal('CAST(CASE WHEN EXISTS(SELECT 1) THEN 1 ELSE 0 END AS BIT) AS "PostComments.someProperty"'),
            [Sequelize.literal('CAST(CASE WHEN EXISTS(SELECT 1) THEN 1 ELSE 0 END AS BIT)'), 'someProperty2']
          ];
        } else if (dialect === 'oracle') {
          findAttributes = [
            Sequelize.literal('(SELECT 1 FROM DUAL) AS "PostComments.someProperty"'),
            [Sequelize.literal('(SELECT 1 FROM DUAL)'), 'someProperty2']
          ];
        } else {
          findAttributes = [
            Sequelize.literal('EXISTS(SELECT 1) AS "PostComments.someProperty"'),
            [Sequelize.literal('EXISTS(SELECT 1)'), 'someProperty2']
          ];
        }
        findAttributes.push(['comment_title', 'commentTitle']);

        return Post.findAll({
          include: [
            {
              model: PostComment,
              attributes: findAttributes
            }
          ]
        });
      }).then(posts => {
        expect(posts[0].PostComments[0].get('someProperty')).to.be.ok;
        expect(posts[0].PostComments[0].get('someProperty2')).to.be.ok;
        expect(posts[0].PostComments[0].get('commentTitle')).to.equal('WAT');
      });
    });

    //Oracle - identifier too long
    it('should support self associated hasMany (with through) include', function() {
      const Group = this.sequelize.define('Group', {
        name: DataTypes.STRING
      });

      Group.belongsToMany(Group, { through: 'groups_outsourcing_companies', as: 'OutsourcingCompanies'});

      return this.sequelize.sync({force: true}).bind({}).then(() => {
        return Group.bulkCreate([
          {name: 'SoccerMoms'},
          {name: 'Coca Cola'},
          {name: 'Dell'},
          {name: 'Pepsi'}
        ]);
      }).then(() => {
        return Group.findAll();
      }).then(function(groups) {
        this.groups = groups;
        return groups[0].setOutsourcingCompanies(groups.slice(1));
      }).then(function() {
        return Group.find({
          where: {
            id: this.groups[0].id
          },
          include: [{model: Group, as: 'OutsourcingCompanies'}]
        });
      }).then(group => {
        expect(group.OutsourcingCompanies).to.have.length(3);
      })
      .catch (error => {
        //We catch to don't throw the ORA-00972 identifier too long error
        console.log(error.message);
        if (error.message.indexOf('ORA-00972') === -1) {
          throw error;
        }
      });
    });

    //TODO Oracle - the correct datatype is not supported for now
    it('should support including date fields, with the correct timeszone', function() {
      const User = this.sequelize.define('user', {
          dateField: Sequelize.DATE
        }, {timestamps: false}),
        Group = this.sequelize.define('group', {
          dateField: Sequelize.DATE
        }, {timestamps: false});

      User.belongsToMany(Group, {through: 'group_user'});
      Group.belongsToMany(User, {through: 'group_user'});

      return this.sequelize.sync({ force: true }).bind({}).then(() => {
        return Promise.all([
          User.create({ dateField: Date.UTC(2014, 1, 20) }),
          Group.create({ dateField: Date.UTC(2014, 1, 20) })
        ]);
      }).spread(function(user, group) {
        this.user = user;
        return user.addGroup(group);
      }).then(function() {
        return User.find({
          where: {
            id: this.user.id
          },
          include: [Group]
        });
<<<<<<< HEAD
      }).then((user) => {
        if (dialect !== 'oracle') {
          expect(user.dateField.getTime()).to.equal(Date.UTC(2014, 1, 20));
          expect(user.groups[0].dateField.getTime()).to.equal(Date.UTC(2014, 1, 20));
        }
=======
      }).then(user => {
        expect(user.dateField.getTime()).to.equal(Date.UTC(2014, 1, 20));
        expect(user.groups[0].dateField.getTime()).to.equal(Date.UTC(2014, 1, 20));
>>>>>>> 7ab3ba45
      });
    });

    it('should support include when retrieving associated objects', function() {
      const User = this.sequelize.define('user', {
          name: DataTypes.STRING
        }),
        Group = this.sequelize.define('group', {
          name: DataTypes.STRING
        }),
        UserGroup = this.sequelize.define('user_group', {
          vip: DataTypes.INTEGER
        });

      User.hasMany(Group);
      Group.belongsTo(User);
      User.belongsToMany(Group, {
        through: UserGroup,
        as: 'Clubs'
      });
      Group.belongsToMany(User, {
        through: UserGroup,
        as: 'Members'
      });

      return this.sequelize.sync({ force: true }).bind({}).then(() => {
        return Promise.all([
          User.create({ name: 'Owner' }),
          User.create({ name: 'Member' }),
          Group.create({ name: 'Group' })
        ]);
      }).spread(function(owner, member, group) {
        this.owner = owner;
        this.member = member;
        this.group = group;
        return owner.addGroup(group);
      }).then(function() {
        return this.group.addMember(this.member);
      }).then(function() {
        return this.owner.getGroups({
          include: [{
            model: User,
            as: 'Members'
          }]
        });
      }).then(groups => {
        expect(groups.length).to.equal(1);
        expect(groups[0].Members[0].name).to.equal('Member');
      });
    });
  });

  const createUsersAndItems = function() {
    const User = this.sequelize.define('User', {}),
      Item = this.sequelize.define('Item', {'test': DataTypes.STRING});

    User.hasOne(Item);
    Item.belongsTo(User);

    this.User = User;
    this.Item = Item;

    return this.sequelize.sync({ force: true }).then(() => {
      return Promise.all([
        User.bulkCreate([{}, {}, {}]).then(() => {
          return User.findAll();
        }),
        Item.bulkCreate([
          {'test': 'abc'},
          {'test': 'def'},
          {'test': 'ghi'}
        ]).then(() => {
          return Item.findAll();
        })
      ]);
    }).spread((users, items) => {
      return Promise.all([
        users[0].setItem(items[0]),
        users[1].setItem(items[1]),
        users[2].setItem(items[2])
      ]);
    });
  };

  describe('where', () => {
    beforeEach(function() {
      return createUsersAndItems.bind(this)();
    });

    it('should support Sequelize.and()', function() {
      return this.User.findAll({
        include: [
          {model: this.Item, where: Sequelize.and({ test: 'def' })}
        ]
      }).then(result => {
        expect(result.length).to.eql(1);
        expect(result[0].Item.test).to.eql('def');
      });
    });

    it('should support Sequelize.or()', function() {
      return expect(this.User.findAll({
        include: [
          {model: this.Item, where: Sequelize.or({
            test: 'def'
          }, {
            test: 'abc'
          })}
        ]
      })).to.eventually.have.length(2);
    });
  });

  describe('findAndCountAll', () => {
    it('should include associations to findAndCountAll', function() {
      return createUsersAndItems.bind(this)().bind(this).then(function() {
        return this.User.findAndCountAll({
          include: [
            {model: this.Item, where: {
              test: 'def'
            }}
          ]
        });
      }).then(result => {
        expect(result.count).to.eql(1);

        expect(result.rows.length).to.eql(1);
        expect(result.rows[0].Item.test).to.eql('def');
      });
    });
  });

  describe('association getter', () => {
    //Oracle - identifier too long
    it('should support getting an include on a N:M association getter', function() {
      const Question = this.sequelize.define('Question', {}),
        Answer = this.sequelize.define('Answer', {}),
        Questionnaire = this.sequelize.define('Questionnaire', {});

      Question.belongsToMany(Answer, {through: 'question_answer'});
      Answer.belongsToMany(Question, {through: 'question_answer'});

      Questionnaire.hasMany(Question);
      Question.belongsTo(Questionnaire);

      return this.sequelize.sync({force: true}).then(() => {
        return Questionnaire.create();
      }).then(questionnaire => {
        return questionnaire.getQuestions({
          include: Answer
        });
      })
      .catch (error => {
        //We catch to don't throw the ORA-00972 identifier too long error
        console.log(error.message);
        if (error.message.indexOf('ORA-00972') === -1) {
          throw error;
        }
      });
    });
  });

  describe('nested includes', () => {
    beforeEach(function() {
      const Employee = this.sequelize.define('Employee', { 'name': DataTypes.STRING });
      const Team = this.sequelize.define('Team', { 'name': DataTypes.STRING });
      const Clearence = this.sequelize.define('Clearence', { 'level': DataTypes.INTEGER });

      Team.Members = Team.hasMany(Employee, { as: 'members' });
      Employee.Clearence = Employee.hasOne(Clearence, { as: 'clearence' });
      Clearence.Employee = Clearence.belongsTo(Employee, { as: 'employee' });

      this.Employee = Employee;
      this.Team = Team;
      this.Clearence = Clearence;

      return this.sequelize.sync({ force: true }).then(() => {
        return Promise.all([
          Team.create({ name: 'TeamA' }),
          Team.create({ name: 'TeamB' }),
          Employee.create({ name: 'John' }),
          Employee.create({ name: 'Jane' }),
          Employee.create({ name: 'Josh' }),
          Employee.create({ name: 'Jill' }),
          Clearence.create({ level: 3 }),
          Clearence.create({ level: 5 })
        ]).then(instances => {
          return Promise.all([
            instances[0].addMembers([instances[2], instances[3]]),
            instances[1].addMembers([instances[4], instances[5]]),
            instances[2].setClearence(instances[6]),
            instances[3].setClearence(instances[7])
          ]);
        });
      });
    });

    it('should not ripple grandchild required to top level find when required of child is set to false', function() {
      return this.Team.findAll({
        include: [
          {
            association: this.Team.Members,
            required: false,
            include: [
              {
                association: this.Employee.Clearence,
                required: true
              }
            ]
          }
        ]
      }).then(teams => {
        expect(teams).to.have.length(2);
      });
    });

    it('should not ripple grandchild required to top level find when required of child is not given (implicitly false)', function() {
      return this.Team.findAll({
        include: [
          {
            association: this.Team.Members,
            include: [
              {
                association: this.Employee.Clearence,
                required: true
              }
            ]
          }
        ]
      }).then(teams => {
        expect(teams).to.have.length(2);
      });
    });

    it('should ripple grandchild required to top level find when required of child is set to true as well', function() {
      return this.Team.findAll({
        include: [
          {
            association: this.Team.Members,
            required: true,
            include: [
              {
                association: this.Employee.Clearence,
                required: true
              }
            ]
          }
        ]
      }).then(teams => {
        expect(teams).to.have.length(1);
      });
    });

  });
});<|MERGE_RESOLUTION|>--- conflicted
+++ resolved
@@ -729,17 +729,11 @@
           },
           include: [Group]
         });
-<<<<<<< HEAD
       }).then((user) => {
         if (dialect !== 'oracle') {
           expect(user.dateField.getTime()).to.equal(Date.UTC(2014, 1, 20));
           expect(user.groups[0].dateField.getTime()).to.equal(Date.UTC(2014, 1, 20));
         }
-=======
-      }).then(user => {
-        expect(user.dateField.getTime()).to.equal(Date.UTC(2014, 1, 20));
-        expect(user.groups[0].dateField.getTime()).to.equal(Date.UTC(2014, 1, 20));
->>>>>>> 7ab3ba45
       });
     });
 
