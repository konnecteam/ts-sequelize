--- conflicted
+++ resolved
@@ -2495,7 +2495,6 @@
         const self = this;
         return this.BlobUser.create({
           data: new Buffer('Sequelize')
-<<<<<<< HEAD
         }).then((user) => {
           return self.BlobUser.findById(user.id).then((user) => {
             if (dialect !== 'oracle') {
@@ -2508,12 +2507,6 @@
                 expect(lobData.toString()).to.have.string('Sequelize');
               });
             }
-=======
-        }).then(user => {
-          return self.BlobUser.findById(user.id).then(user => {
-            expect(user.data).to.be.an.instanceOf(Buffer);
-            expect(user.data.toString()).to.have.string('Sequelize');
->>>>>>> 7ab3ba45
           });
         });
       });
@@ -2549,7 +2542,6 @@
           const self = this;
           return this.BlobUser.create({
             data: 'Sequelize'
-<<<<<<< HEAD
           }).then((user) => {
             return self.BlobUser.findById(user.id).then((user) => {
               if (dialect !== 'oracle') {
@@ -2562,12 +2554,6 @@
                   expect(lobData.toString()).to.have.string('Sequelize');
                 });
               }
-=======
-          }).then(user => {
-            return self.BlobUser.findById(user.id).then(user => {
-              expect(user.data).to.be.an.instanceOf(Buffer);
-              expect(user.data.toString()).to.have.string('Sequelize');
->>>>>>> 7ab3ba45
             });
           });
         });
