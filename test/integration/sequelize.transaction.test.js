--- conflicted
+++ resolved
@@ -53,48 +53,11 @@
           return Support.prepareTransactionTest(this.sequelize).bind(this).then(function(sequelize) {
             this.sequelize = sequelize;
 
-<<<<<<< HEAD
-    if (Support.getTestDialect() !== 'sqlite') {
-      it('works for long running transactions', function() {
-        return Support.prepareTransactionTest(this.sequelize).bind(this).then(function(sequelize) {
-          this.sequelize = sequelize;
-
-          this.User = sequelize.define('User', {
-            name: Support.Sequelize.STRING
-          }, { timestamps: false });
-
-          return sequelize.sync({ force: true });
-        }).then(function() {
-          return this.sequelize.transaction();
-        }).then(function(t) {
-          var query = 'select sleep(2);';
-
-          switch (Support.getTestDialect()) {
-          case 'postgres':
-            query = 'select pg_sleep(2);';
-            break;
-          case 'sqlite':
-            query = 'select sqlite3_sleep(2000);';
-            break;
-          case 'mssql':
-            query = 'WAITFOR DELAY \'00:00:02\';';
-            break;
-          case 'oracle':
-            query = 'BEGIN DBMS_LOCK.sleep(2); END;';
-            break;
-          default:
-            break;
-          }
-
-          return this.sequelize.query(query, { transaction: t }).bind(this).then(function() {
-            return this.User.create({ name: 'foo' });
-=======
             this.User = sequelize.define('User', {
               name: Support.Sequelize.STRING
             }, { timestamps: false });
 
             return sequelize.sync({ force: true });
->>>>>>> c3859940
           }).then(function() {
             return this.sequelize.transaction();
           }).then(function(t) {
@@ -109,6 +72,9 @@
                 break;
               case 'mssql':
                 query = 'WAITFOR DELAY \'00:00:02\';';
+                break;
+              case 'oracle':
+                query = 'BEGIN DBMS_LOCK.sleep(2); END;';
                 break;
               default:
                 break;
