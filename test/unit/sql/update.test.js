--- conflicted
+++ resolved
@@ -28,14 +28,9 @@
       expectsql(sql.updateQuery(User.tableName, {user_name: 'triggertest'}, {id: 2}, options, User.rawAttributes),
         {
           mssql: 'declare @tmp table ([id] INTEGER,[user_name] NVARCHAR(255));UPDATE [users] SET [user_name]=N\'triggertest\' OUTPUT INSERTED.[id],INSERTED.[user_name] into @tmp WHERE [id] = 2;select * from @tmp',
-<<<<<<< HEAD
           postgres:'UPDATE "users" SET "user_name"=\'triggertest\' WHERE "id" = 2 RETURNING *',
           default: "UPDATE `users` SET `user_name`=\'triggertest\' WHERE `id` = 2",
           oracle: "UPDATE users SET user_name='triggertest' WHERE id = 2"
-=======
-          postgres: 'UPDATE "users" SET "user_name"=\'triggertest\' WHERE "id" = 2 RETURNING *',
-          default: "UPDATE `users` SET `user_name`=\'triggertest\' WHERE `id` = 2"
->>>>>>> 3cea5c4f
         });
     });
 
