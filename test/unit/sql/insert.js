'use strict';

/* jshint -W110 */
var Support   = require(__dirname + '/../support')
  , DataTypes = require(__dirname + '/../../../lib/data-types')
  , expectsql = Support.expectsql
  , current   = Support.sequelize
  , sql       = current.dialect.QueryGenerator;

// Notice: [] will be replaced by dialect specific tick/quote character when there is not dialect specific expectation but only a default expectation

describe(Support.getTestDialectTeaser('SQL'), function() {
  describe('insert', function () {
    it('with temp table for trigger', function () {
      var User = Support.sequelize.define('user', {
        username: {
          type: DataTypes.STRING,
          field:'user_name'
        }
      },{
        timestamps:false,
        hasTrigger:true
      });

      var options = {
          returning : true,
          hasTrigger : true
      };
      expectsql(sql.insertQuery(User.tableName,{user_name: 'triggertest'},User.rawAttributes,options),
      {
        mssql:'declare @tmp table ([id] INTEGER,[user_name] NVARCHAR(255));INSERT INTO [users] ([user_name]) OUTPUT INSERTED.[id],INSERTED.[user_name] into @tmp VALUES (N\'triggertest\');select * from @tmp;',
        postgres: 'INSERT INTO "users" ("user_name") VALUES (\'triggertest\') RETURNING *;',
        oracle: "INSERT INTO users (user_name) VALUES ('triggertest') RETURNING id INTO $:id;INTEGER$;",
        default: "INSERT INTO `users` (`user_name`) VALUES ('triggertest');",
      });
    });

  });

  describe('dates', function () {
    it('formats the date correctly when inserting', function () {
      var timezoneSequelize = Support.createSequelizeInstance({
        timezone: Support.getTestDialect() === 'sqlite' ? '+00:00' : 'CET'
      });

      var User = timezoneSequelize.define('user', {
        date: {
          type: DataTypes.DATE
        }
      },{
        timestamps:false
      });

      expectsql(timezoneSequelize.dialect.QueryGenerator.insertQuery(User.tableName, {date: new Date(Date.UTC(2015, 0, 20))}, User.rawAttributes, {}),
        {
          postgres: 'INSERT INTO "users" ("date") VALUES (\'2015-01-20 01:00:00.000 +01:00\');',
          sqlite: 'INSERT INTO `users` (`date`) VALUES (\'2015-01-20 00:00:00.000 +00:00\');',
<<<<<<< HEAD
          mssql: 'INSERT INTO [users] ([date]) VALUES (N\'2015-01-20 01:00:00.000\');',
=======
          mssql: 'INSERT INTO [users] ([date]) VALUES (N\'2015-01-20 01:00:00.000 +01:00\');',
>>>>>>> 237875f8
          oracle: "INSERT INTO users (date) VALUES (TO_TIMESTAMP('2015-01-20 01:00:00.00','YYYY-MM-DD HH24:MI:SS.FF'));",
          mysql: "INSERT INTO `users` (`date`) VALUES ('2015-01-20 01:00:00');"
        });
    });

    it('formats date correctly when sub-second precision is explicitly specified', function () {
      var timezoneSequelize = Support.createSequelizeInstance({
        timezone: Support.getTestDialect() === 'sqlite' ? '+00:00' : 'CET'
      });

      var User = timezoneSequelize.define('user', {
        date: {
          type: DataTypes.DATE(3)
        }
      },{
        timestamps:false
      });

      expectsql(timezoneSequelize.dialect.QueryGenerator.insertQuery(User.tableName, {date: new Date(Date.UTC(2015, 0, 20, 1, 2, 3, 89))}, User.rawAttributes, {}),
        {
          postgres: 'INSERT INTO "users" ("date") VALUES (\'2015-01-20 02:02:03.089 +01:00\');',
          sqlite: 'INSERT INTO `users` (`date`) VALUES (\'2015-01-20 01:02:03.089 +00:00\');',
<<<<<<< HEAD
          mssql: 'INSERT INTO [users] ([date]) VALUES (N\'2015-01-20 02:02:03.089\');',
=======
          mssql: 'INSERT INTO [users] ([date]) VALUES (N\'2015-01-20 02:02:03.089 +01:00\');',
>>>>>>> 237875f8
          oracle: 'INSERT INTO users (date) VALUES (TO_TIMESTAMP(\'2015-01-20 02:02:03.03\',\'YYYY-MM-DD HH24:MI:SS.FF\'));',
          mysql: "INSERT INTO `users` (`date`) VALUES ('2015-01-20 02:02:03.089');"
        });
    });
  });

  describe('bulkCreate', function () {
    it('bulk create with onDuplicateKeyUpdate', function () {
      // Skip mssql for now, it seems broken
      if (Support.getTestDialect() === 'mssql' || Support.getTestDialect() === 'oracle') {
        return;
      }

      var User = Support.sequelize.define('user', {
        username: {
          type: DataTypes.STRING,
          field: 'user_name'
        },
        password: {
          type: DataTypes.STRING,
          field: 'pass_word'
        },
        createdAt: {
          type: DataTypes.DATE,
          field: 'created_at'
        },
        updatedAt: {
          type: DataTypes.DATE,
          field: 'updated_at'
        }
      },{
        timestamps:true
      });

      expectsql(sql.bulkInsertQuery(User.tableName, [{ user_name: 'testuser', pass_word: '12345' }], { updateOnDuplicate: ['username', 'password', 'updatedAt'] }, User.rawAttributes),
      {
        default:'INSERT INTO `users` (`user_name`,`pass_word`) VALUES (\'testuser\',\'12345\');',
        postgres:'INSERT INTO "users" ("user_name","pass_word") VALUES (\'testuser\',\'12345\');',
        mysql:'INSERT INTO `users` (`user_name`,`pass_word`) VALUES (\'testuser\',\'12345\') ON DUPLICATE KEY UPDATE `user_name`=VALUES(`user_name`),`pass_word`=VALUES(`pass_word`),`updated_at`=VALUES(`updated_at`);'
      });
    });
  });
});<|MERGE_RESOLUTION|>--- conflicted
+++ resolved
@@ -55,11 +55,7 @@
         {
           postgres: 'INSERT INTO "users" ("date") VALUES (\'2015-01-20 01:00:00.000 +01:00\');',
           sqlite: 'INSERT INTO `users` (`date`) VALUES (\'2015-01-20 00:00:00.000 +00:00\');',
-<<<<<<< HEAD
-          mssql: 'INSERT INTO [users] ([date]) VALUES (N\'2015-01-20 01:00:00.000\');',
-=======
           mssql: 'INSERT INTO [users] ([date]) VALUES (N\'2015-01-20 01:00:00.000 +01:00\');',
->>>>>>> 237875f8
           oracle: "INSERT INTO users (date) VALUES (TO_TIMESTAMP('2015-01-20 01:00:00.00','YYYY-MM-DD HH24:MI:SS.FF'));",
           mysql: "INSERT INTO `users` (`date`) VALUES ('2015-01-20 01:00:00');"
         });
@@ -82,11 +78,7 @@
         {
           postgres: 'INSERT INTO "users" ("date") VALUES (\'2015-01-20 02:02:03.089 +01:00\');',
           sqlite: 'INSERT INTO `users` (`date`) VALUES (\'2015-01-20 01:02:03.089 +00:00\');',
-<<<<<<< HEAD
-          mssql: 'INSERT INTO [users] ([date]) VALUES (N\'2015-01-20 02:02:03.089\');',
-=======
           mssql: 'INSERT INTO [users] ([date]) VALUES (N\'2015-01-20 02:02:03.089 +01:00\');',
->>>>>>> 237875f8
           oracle: 'INSERT INTO users (date) VALUES (TO_TIMESTAMP(\'2015-01-20 02:02:03.03\',\'YYYY-MM-DD HH24:MI:SS.FF\'));',
           mysql: "INSERT INTO `users` (`date`) VALUES ('2015-01-20 02:02:03.089');"
         });
