--- conflicted
+++ resolved
@@ -34,16 +34,10 @@
             User
           ), {
             postgres: 'TRUNCATE "public"."test_users" CASCADE',
-<<<<<<< HEAD
             mssql:    'TRUNCATE TABLE [public].[test_users]',
             mysql:    'TRUNCATE `public.test_users`',
             oracle: 'TRUNCATE TABLE "public".test_users',
             sqlite:   'DELETE FROM `public.test_users`'
-=======
-            mssql: 'TRUNCATE TABLE [public].[test_users]',
-            mysql: 'TRUNCATE `public.test_users`',
-            sqlite: 'DELETE FROM `public.test_users`'
->>>>>>> 3cea5c4f
           }
         );
       });
@@ -68,16 +62,10 @@
             User
           ), {
             postgres: 'TRUNCATE "public"."test_users" RESTART IDENTITY CASCADE',
-<<<<<<< HEAD
             mssql:    'TRUNCATE TABLE [public].[test_users]',
             mysql:    'TRUNCATE `public.test_users`',
             oracle:    'TRUNCATE TABLE "public".test_users',
             sqlite:   'DELETE FROM `public.test_users`'
-=======
-            mssql: 'TRUNCATE TABLE [public].[test_users]',
-            mysql: 'TRUNCATE `public.test_users`',
-            sqlite: 'DELETE FROM `public.test_users`'
->>>>>>> 3cea5c4f
           }
         );
       });
@@ -100,14 +88,9 @@
           ), {
             default: "DELETE FROM [public.test_users] WHERE `name` = 'foo'",
             postgres: 'DELETE FROM "public"."test_users" WHERE "name" = \'foo\'',
-<<<<<<< HEAD
             mssql:    "DELETE FROM [public].[test_users] WHERE [name] = N'foo'; SELECT @@ROWCOUNT AS AFFECTEDROWS;",
             sqlite:   "DELETE FROM `public.test_users` WHERE `name` = 'foo'",
             oracle:    "DELETE FROM \"public\".test_users WHERE name = 'foo'"
-=======
-            sqlite: "DELETE FROM `public.test_users` WHERE `name` = 'foo'",
-            mssql: "DELETE FROM [public].[test_users] WHERE [name] = N'foo'; SELECT @@ROWCOUNT AS AFFECTEDROWS;"
->>>>>>> 3cea5c4f
           }
         );
       });
@@ -129,16 +112,10 @@
             User
           ), {
             postgres: 'DELETE FROM "public"."test_users" WHERE "id" IN (SELECT "id" FROM "public"."test_users" WHERE "name" = \'foo\'\';DROP TABLE mySchema.myTable;\' LIMIT 10)',
-<<<<<<< HEAD
             sqlite:   "DELETE FROM `public.test_users` WHERE rowid IN (SELECT rowid FROM `public.test_users` WHERE `name` = \'foo\'\';DROP TABLE mySchema.myTable;\' LIMIT 10)",
             mssql:    "DELETE TOP(10) FROM [public].[test_users] WHERE [name] = N'foo'';DROP TABLE mySchema.myTable;'; SELECT @@ROWCOUNT AS AFFECTEDROWS;",
             default:  "DELETE FROM [public.test_users] WHERE `name` = 'foo\\';DROP TABLE mySchema.myTable;' LIMIT 10",
             oracle: "DELETE FROM \"public\".test_users WHERE rowid IN (SELECT rowid FROM \"public\".test_users WHERE rownum <= 10 AND name = 'foo'';DROP TABLE mySchema.myTable;')"
-=======
-            sqlite: "DELETE FROM `public.test_users` WHERE rowid IN (SELECT rowid FROM `public.test_users` WHERE `name` = \'foo\'\';DROP TABLE mySchema.myTable;\' LIMIT 10)",
-            mssql: "DELETE TOP(10) FROM [public].[test_users] WHERE [name] = N'foo'';DROP TABLE mySchema.myTable;'; SELECT @@ROWCOUNT AS AFFECTEDROWS;",
-            default: "DELETE FROM [public.test_users] WHERE `name` = 'foo\\';DROP TABLE mySchema.myTable;' LIMIT 10"
->>>>>>> 3cea5c4f
           }
         );
       });
@@ -167,16 +144,10 @@
         return expectsql(
           query, {
             postgres: new Error('Cannot LIMIT delete without a model.'),
-<<<<<<< HEAD
             sqlite:   "DELETE FROM `public.test_users` WHERE rowid IN (SELECT rowid FROM `public.test_users` WHERE `name` = 'foo'';DROP TABLE mySchema.myTable;' LIMIT 10)",
             mssql:    "DELETE TOP(10) FROM [public].[test_users] WHERE [name] = N'foo'';DROP TABLE mySchema.myTable;'; SELECT @@ROWCOUNT AS AFFECTEDROWS;",
             oracle: "DELETE FROM \"public\".test_users WHERE rowid IN (SELECT rowid FROM \"public\".test_users WHERE rownum <= 10 AND name = 'foo'';DROP TABLE mySchema.myTable;')",
             default:  "DELETE FROM [public.test_users] WHERE `name` = 'foo\\';DROP TABLE mySchema.myTable;' LIMIT 10"
-=======
-            sqlite: "DELETE FROM `public.test_users` WHERE rowid IN (SELECT rowid FROM `public.test_users` WHERE `name` = 'foo'';DROP TABLE mySchema.myTable;' LIMIT 10)",
-            mssql: "DELETE TOP(10) FROM [public].[test_users] WHERE [name] = N'foo'';DROP TABLE mySchema.myTable;'; SELECT @@ROWCOUNT AS AFFECTEDROWS;",
-            default: "DELETE FROM [public.test_users] WHERE `name` = 'foo\\';DROP TABLE mySchema.myTable;' LIMIT 10"
->>>>>>> 3cea5c4f
           }
         );
       });
@@ -208,16 +179,10 @@
             User
           ), {
             postgres: 'DELETE FROM "test_user" WHERE "test_user_id" IN (SELECT "test_user_id" FROM "test_user" WHERE "test_user_id" = 100 LIMIT 1)',
-<<<<<<< HEAD
             sqlite:   'DELETE FROM `test_user` WHERE rowid IN (SELECT rowid FROM `test_user` WHERE `test_user_id` = 100 LIMIT 1)',
             oracle:  'DELETE FROM test_user WHERE test_user_id = 100',
             mssql:    'DELETE TOP(1) FROM [test_user] WHERE [test_user_id] = 100; SELECT @@ROWCOUNT AS AFFECTEDROWS;',
             default:  'DELETE FROM [test_user] WHERE [test_user_id] = 100 LIMIT 1'
-=======
-            sqlite: 'DELETE FROM `test_user` WHERE rowid IN (SELECT rowid FROM `test_user` WHERE `test_user_id` = 100 LIMIT 1)',
-            mssql: 'DELETE TOP(1) FROM [test_user] WHERE [test_user_id] = 100; SELECT @@ROWCOUNT AS AFFECTEDROWS;',
-            default: 'DELETE FROM [test_user] WHERE [test_user_id] = 100 LIMIT 1'
->>>>>>> 3cea5c4f
           }
         );
       });
