--- conflicted
+++ resolved
@@ -17,12 +17,8 @@
         }, 'email'), {
           mssql: 'ALTER TABLE [archive].[user] DROP COLUMN [email];',
           mysql: 'ALTER TABLE `archive.user` DROP `email`;',
-<<<<<<< HEAD
           postgres: 'ALTER TABLE "archive"."user" DROP COLUMN "email";',
           oracle: 'ALTER TABLE "archive"."user" DROP COLUMN email'
-=======
-          postgres: 'ALTER TABLE "archive"."user" DROP COLUMN "email";'
->>>>>>> c3859940
         });
       });
     });
